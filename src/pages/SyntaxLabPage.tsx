import React, { useState, useEffect } from 'react';
<<<<<<< HEAD
import { ArrowLeft, Target, Trophy, BookOpen, Brain, CheckCircle, X, Lightbulb, TrendingUp } from 'lucide-react';
import { SyntaxLabSession, WeakWord, SyntaxLabStats, ComparisonResult, WordComparison } from '../types';
import { useLanguage } from '../contexts/LanguageContext';
import { GrammarValidationAPI, type GrammarValidation } from '../services/grammarValidationAPI';
import { FillInBlankService, type FillInBlankResult } from '../services/fillInBlankService';
import { OriginalVerseService } from '../services/originalVerseService';
import { SyntaxLabAPI } from '../services/syntaxLabAPI';
=======
import { ArrowLeft, Play, RotateCcw, Target, Zap, Clock, Trophy, BookOpen, Brain, CheckCircle, X, Lightbulb, TrendingUp } from 'lucide-react';
import { SyntaxLabSession, WeakWord, SyntaxLabStats, ComparisonResult, WordComparison } from '../types';
import { useLanguage } from '../contexts/LanguageContext';
>>>>>>> 5bb1a74f66f0bccd13dbbaaa1c8f827dbc6747b5

interface SyntaxLabPageProps {
  comparisonResult: ComparisonResult | null;
  onBack: () => void;
  onStartNewSession: () => void;
}

type PracticeMode = 'blank' | 'type-along';
type SessionPhase = 'summary' | 'practice' | 'flashcards' | 'challenge' | 'scorecard';

const SyntaxLabPage: React.FC<SyntaxLabPageProps> = ({ comparisonResult, onBack, onStartNewSession }) => {
<<<<<<< HEAD
  const { } = useLanguage();
=======
  const { t } = useLanguage();
>>>>>>> 5bb1a74f66f0bccd13dbbaaa1c8f827dbc6747b5
  const [phase, setPhase] = useState<SessionPhase>('summary');
  const [practiceMode, setPracticeMode] = useState<PracticeMode>('blank');
  const [currentSession, setCurrentSession] = useState<SyntaxLabSession | null>(null);
  const [currentRound, setCurrentRound] = useState(1);
  const [wordsFixed, setWordsFixed] = useState<string[]>([]);
  const [currentWordIndex, setCurrentWordIndex] = useState(0);
  const [userInput, setUserInput] = useState('');
<<<<<<< HEAD
=======
  const [showFlashcard, setShowFlashcard] = useState(false);
>>>>>>> 5bb1a74f66f0bccd13dbbaaa1c8f827dbc6747b5
  const [flashcardSide, setFlashcardSide] = useState<'front' | 'back'>('front');
  const [challengeTimeLeft, setChallengeTimeLeft] = useState(30);
  const [challengeActive, setChallengeActive] = useState(false);
  const [stats, setStats] = useState<SyntaxLabStats | null>(null);
  const [weakWords, setWeakWords] = useState<WeakWord[]>([]);
<<<<<<< HEAD
  
  // Fill-in-the-blank state
  const [fillInBlankResult, setFillInBlankResult] = useState<FillInBlankResult | null>(null);
  const [filledWords, setFilledWords] = useState<{ [key: number]: string }>({});
  const [originalVerseText, setOriginalVerseText] = useState<string>('');
  
  // Challenge state  
  const [challengeWordsToType, setChallengeWordsToType] = useState<string[]>([]);
  const [challengeVerseDisplay, setChallengeVerseDisplay] = useState<string>('');
  const [currentChallengeWordIndex, setCurrentChallengeWordIndex] = useState(0);
  const [grammarFeedback, setGrammarFeedback] = useState<GrammarValidation | null>(null);
  
  // Scramble & Place state
  const [draggedWord, setDraggedWord] = useState<string | null>(null);
  const [droppedWords, setDroppedWords] = useState<{ [key: number]: string }>({});
  const [dragOverIndex, setDragOverIndex] = useState<number | null>(null);
  
  // Type-along state for real-time validation
  const [typeAlongWords, setTypeAlongWords] = useState<string[]>([]);
  const [userWords, setUserWords] = useState<string[]>([]);
  const [currentTypingWordIndex, setCurrentTypingWordIndex] = useState(0);
=======
>>>>>>> 5bb1a74f66f0bccd13dbbaaa1c8f827dbc6747b5

  // Load stats and weak words from localStorage
  useEffect(() => {
    const savedStats = localStorage.getItem('syntaxLabStats');
    const savedWeakWords = localStorage.getItem('syntaxLabWeakWords');
    
    if (savedStats) {
      setStats(JSON.parse(savedStats));
    }
    if (savedWeakWords) {
      setWeakWords(JSON.parse(savedWeakWords));
    }
  }, []);

  // Initialize session when comparison result is available
  useEffect(() => {
    if (comparisonResult && !currentSession) {
<<<<<<< HEAD
      // Extract original verse text
      const cleanOriginalText = OriginalVerseService.getCleanOriginalVerse(comparisonResult);
      setOriginalVerseText(cleanOriginalText);
      
=======
>>>>>>> 5bb1a74f66f0bccd13dbbaaa1c8f827dbc6747b5
      const wrongWords = [
        ...comparisonResult.userComparison.filter(w => w.status === 'incorrect' || w.status === 'extra'),
        ...comparisonResult.originalComparison.filter(w => w.status === 'missing')
      ];

<<<<<<< HEAD
      setCurrentSession({
        id: `session-${Date.now()}`,
        startTime: new Date(),
        verseId: `verse-${Date.now()}`,
        verse: {
          id: `verse-${Date.now()}`,
          text: cleanOriginalText, // Use clean original text
          reference: 'Romans 8:1',
=======
      const session: SyntaxLabSession = {
        id: `session-${Date.now()}`,
        verseId: `verse-${Date.now()}`,
        verse: {
          id: `verse-${Date.now()}`,
          text: comparisonResult.userComparison.map(w => w.originalWord || w.userWord).join(' '),
          reference: 'Current Verse',
>>>>>>> 5bb1a74f66f0bccd13dbbaaa1c8f827dbc6747b5
          testament: 'NT'
        },
        originalComparison: comparisonResult,
        wrongWords,
        practiceMode: 'blank',
        currentRound: 1,
        maxRounds: 3,
        wordsFixed: [],
<<<<<<< HEAD
        improvementScore: 0,
        finalAccuracy: 0
      });
    }
  }, [comparisonResult, currentSession]);

=======
        startTime: new Date(),
        finalAccuracy: comparisonResult.accuracy,
        improvementScore: 0
      };

      setCurrentSession(session);
    }
  }, [comparisonResult, currentSession]);

  // Challenge timer
  useEffect(() => {
    let interval: NodeJS.Timeout;
    if (challengeActive && challengeTimeLeft > 0) {
      interval = setInterval(() => {
        setChallengeTimeLeft(prev => {
          if (prev <= 1) {
            setChallengeActive(false);
            setPhase('scorecard');
            return 0;
          }
          return prev - 1;
        });
      }, 1000);
    }
    return () => clearInterval(interval);
  }, [challengeActive, challengeTimeLeft]);

  const startPractice = (mode: PracticeMode) => {
    setPracticeMode(mode);
    setPhase('practice');
    setCurrentRound(1);
    setWordsFixed([]);
    setCurrentWordIndex(0);
    setUserInput('');
  };

>>>>>>> 5bb1a74f66f0bccd13dbbaaa1c8f827dbc6747b5
  const checkWord = (input: string, targetWord: string): boolean => {
    return input.toLowerCase().trim() === targetWord.toLowerCase().trim();
  };

<<<<<<< HEAD
  // Real-time type-along validation
  const handleTypeAlongInput = (inputText: string) => {
    setUserInput(inputText);
    
    // Split user input into words
    const inputWords = inputText.trim().split(/\s+/).filter(word => word.length > 0);
    setUserWords(inputWords);
    
    // Update current typing word index
    const lastWordIndex = Math.max(0, inputWords.length - 1);
    setCurrentTypingWordIndex(lastWordIndex);
    
    // Check if user has completed typing
    if (inputWords.length >= typeAlongWords.length) {
      // Check final accuracy
      const correctWords = inputWords.filter((word, index) => 
        index < typeAlongWords.length && 
        word.toLowerCase().replace(/[.,!?;:"']/g, '') === 
        typeAlongWords[index].toLowerCase().replace(/[.,!?;:"']/g, '')
      );
      
      if (correctWords.length === typeAlongWords.length) {
        // All correct - move to next round or complete
        setTimeout(() => {
          const newWordsFixed = [...wordsFixed];
          currentSession?.wrongWords.forEach(wrongWord => {
            if (!newWordsFixed.includes(wrongWord.originalWord)) {
              newWordsFixed.push(wrongWord.originalWord);
            }
          });
          setWordsFixed(newWordsFixed);
          
          if (currentRound < (currentSession?.maxRounds || 3)) {
            setCurrentRound(currentRound + 1);
            setUserInput('');
            setUserWords([]);
            setCurrentTypingWordIndex(0);
          } else {
            setPhase('flashcards');
          }
        }, 1000);
      }
    }
  };

  // Get word validation status for type-along
  const getWordStatus = (wordIndex: number, userWord: string, targetWord: string): 'correct' | 'incorrect' | 'partial' | 'pending' => {
    if (wordIndex >= userWords.length) return 'pending';
    
    const cleanUser = userWord.toLowerCase().replace(/[.,!?;:"']/g, '');
    const cleanTarget = targetWord.toLowerCase().replace(/[.,!?;:"']/g, '');
    
    if (wordIndex < userWords.length - 1) {
      // Completed word
      return cleanUser === cleanTarget ? 'correct' : 'incorrect';
    } else {
      // Currently typing word
      if (cleanUser === cleanTarget) return 'correct';
      if (cleanTarget.startsWith(cleanUser) && cleanUser.length > 0) return 'partial';
      return cleanUser.length > 0 ? 'incorrect' : 'pending';
    }
  };

  const handleWordSubmit = async () => {
    if (!currentSession) return;

    // Handle challenge mode differently
    if (phase === 'challenge' && challengeWordsToType.length > 0) {
      const currentTargetWord = challengeWordsToType[currentChallengeWordIndex];
      
      // Use grammar API for enhanced validation
      const grammarValidation = GrammarValidationAPI.validateGrammar(
        userInput, 
        currentTargetWord, 
        currentSession.verse.text
      );
      
      setGrammarFeedback(grammarValidation);
      
      if (grammarValidation.isCorrect) {
        const newWordsFixed = [...wordsFixed, currentTargetWord];
        setWordsFixed(newWordsFixed);
        
        // Move to next word in challenge
        if (currentChallengeWordIndex < challengeWordsToType.length - 1) {
          setCurrentChallengeWordIndex(currentChallengeWordIndex + 1);
          setUserInput('');
          setGrammarFeedback(null);
        } else {
          // Challenge complete
          setChallengeActive(false);
          setPhase('scorecard');
          completeSession();
        }
      } else {
        // Show feedback for 2 seconds, then clear input
        setTimeout(() => {
          setUserInput('');
          setGrammarFeedback(null);
        }, 2000);
      }
      return;
    }

    // Regular practice mode
    if (practiceMode === 'blank' && fillInBlankResult) {
      // Find current blank to fill
      const blankWords = fillInBlankResult.blanks.filter(b => b.isBlank);
      if (currentWordIndex >= blankWords.length) {
        // All blanks completed - move to next round or flashcards
=======
  const handleWordSubmit = () => {
    if (!currentSession) return;

    const currentWord = currentSession.wrongWords[currentWordIndex];
    const isCorrect = checkWord(userInput, currentWord.originalWord);

    if (isCorrect) {
      const newWordsFixed = [...wordsFixed, currentWord.originalWord];
      setWordsFixed(newWordsFixed);
      
      // Update weak words
      updateWeakWords(currentWord, true);
      
      if (currentWordIndex < currentSession.wrongWords.length - 1) {
        setCurrentWordIndex(currentWordIndex + 1);
        setUserInput('');
      } else {
        // Round complete
>>>>>>> 5bb1a74f66f0bccd13dbbaaa1c8f827dbc6747b5
        if (currentRound < currentSession.maxRounds) {
          setCurrentRound(currentRound + 1);
          setCurrentWordIndex(0);
          setUserInput('');
<<<<<<< HEAD
          setFilledWords({});
        } else {
          setPhase('flashcards');
        }
        return;
      }
      
      const currentBlank = blankWords[currentWordIndex];
      const isCorrect = FillInBlankService.checkBlankAnswer(userInput, currentBlank.word);
      
      if (isCorrect) {
        // Fill in the blank
        const newFilledWords = { ...filledWords, [currentBlank.position]: userInput };
        setFilledWords(newFilledWords);
        
        const newWordsFixed = [...wordsFixed, currentBlank.word];
        setWordsFixed(newWordsFixed);
        
        // Find matching wrong word and update
        const matchingWrongWord = currentSession.wrongWords.find(w => 
          w.originalWord.toLowerCase().replace(/[.,!?;:"']/g, '') === 
          currentBlank.word.toLowerCase().replace(/[.,!?;:"']/g, '')
        );
        if (matchingWrongWord) {
          updateWeakWords(matchingWrongWord, true);
        }
        
        // Move to next blank
        if (currentWordIndex < blankWords.length - 1) {
          setCurrentWordIndex(currentWordIndex + 1);
          setUserInput('');
        } else {
          // All blanks in this round completed
          if (currentRound < currentSession.maxRounds) {
            setCurrentRound(currentRound + 1);
            setCurrentWordIndex(0);
            setUserInput('');
            setFilledWords({});
          } else {
            setPhase('flashcards');
          }
        }
      } else {
        // Wrong answer - provide feedback but don't advance
        handleEnhancedValidation(userInput, currentBlank.word);
        const matchingWrongWord = currentSession.wrongWords.find(w => 
          w.originalWord.toLowerCase().replace(/[.,!?;:"']/g, '') === 
          currentBlank.word.toLowerCase().replace(/[.,!?;:"']/g, '')
        );
        if (matchingWrongWord) {
          updateWeakWords(matchingWrongWord, false);
        }
      }
    } else {
      // Type-along mode or fallback
      const currentWord = currentSession.wrongWords[currentWordIndex];
      const isCorrect = checkWord(userInput, currentWord.originalWord);
      
      if (isCorrect) {
        const newWordsFixed = [...wordsFixed, currentWord.originalWord];
        setWordsFixed(newWordsFixed);
        updateWeakWords(currentWord, true);
        
        if (currentWordIndex < currentSession.wrongWords.length - 1) {
          setCurrentWordIndex(currentWordIndex + 1);
          setUserInput('');
        } else {
          if (currentRound < currentSession.maxRounds) {
            setCurrentRound(currentRound + 1);
            setCurrentWordIndex(0);
            setUserInput('');
          } else {
            setPhase('flashcards');
          }
        }
      } else {
        updateWeakWords(currentWord, false);
      }
    }
  };

  const handleEnhancedValidation = async (userInput: string, targetWord: string) => {
    const grammarValidation = GrammarValidationAPI.validateGrammar(userInput, targetWord, currentSession?.verse.text || '');
    const contextualHints = GrammarValidationAPI.getContextualHints([targetWord], currentSession?.verse.text || '');
    
    // Show feedback (you could display this in UI)
    console.log('Grammar feedback:', grammarValidation);
    console.log('Contextual hints:', contextualHints);
  };

=======
        } else {
          setPhase('flashcards');
        }
      }
    } else {
      // Update weak words for incorrect attempt
      updateWeakWords(currentWord, false);
    }
  };

>>>>>>> 5bb1a74f66f0bccd13dbbaaa1c8f827dbc6747b5
  const updateWeakWords = (wordComparison: WordComparison, wasCorrect: boolean) => {
    const existingWordIndex = weakWords.findIndex(w => 
      w.word === wordComparison.userWord && w.originalWord === wordComparison.originalWord
    );

    if (existingWordIndex >= 0) {
      const updatedWeakWords = [...weakWords];
      if (wasCorrect) {
        updatedWeakWords[existingWordIndex].mastered = true;
      } else {
        updatedWeakWords[existingWordIndex].timesWrong++;
        updatedWeakWords[existingWordIndex].lastMissed = new Date();
      }
      setWeakWords(updatedWeakWords);
      localStorage.setItem('syntaxLabWeakWords', JSON.stringify(updatedWeakWords));
    } else if (!wasCorrect) {
      const newWeakWord: WeakWord = {
        id: `weak-${Date.now()}`,
        word: wordComparison.userWord,
        originalWord: wordComparison.originalWord,
        verse: currentSession?.verse.text || '',
        reference: currentSession?.verse.reference || '',
        timesWrong: 1,
        lastMissed: new Date(),
        mastered: false
      };
      const updatedWeakWords = [...weakWords, newWeakWord];
      setWeakWords(updatedWeakWords);
      localStorage.setItem('syntaxLabWeakWords', JSON.stringify(updatedWeakWords));
    }
  };

  const renderWordWithMask = (word: string, round: number): string => {
    if (round === 1) return word;
    if (round === 2) {
      const visibleChars = Math.ceil(word.length * 0.4);
      return word.substring(0, visibleChars) + '_'.repeat(word.length - visibleChars);
    }
    return '_'.repeat(word.length);
  };

<<<<<<< HEAD
  const startPractice = (mode: PracticeMode) => {
    setPracticeMode(mode);
    setPhase('practice');
    setCurrentWordIndex(0);
    setUserInput('');
    
    if (mode === 'blank' && currentSession && originalVerseText) {
      // For blank mode, calculate fill-in-blanks using original verse
      const wordsToFix = currentSession.wrongWords.map(w => w.originalWord);
      const fillInBlankData = FillInBlankService.calculateFillInBlanks(originalVerseText, wordsToFix);
      setFillInBlankResult(fillInBlankData);
      setFilledWords({});
    } else if (mode === 'type-along' && currentSession && originalVerseText) {
      // For type-along mode, prepare word array for real-time validation
      const words = originalVerseText.split(' ');
      setTypeAlongWords(words);
      setUserWords([]);
      setCurrentTypingWordIndex(0);
    }
  };

  const startChallenge = () => {
    if (!currentSession) return;
    
    // Prepare challenge data
    const validWrongWords = currentSession.wrongWords.filter(word => 
      word && word.originalWord && word.originalWord.trim().length > 0
    );
    
    const wordsToType = validWrongWords.map(w => w.originalWord);
    setChallengeWordsToType(wordsToType);
    
    // Create verse display with half the text covered
    const verseWords = currentSession.verse.text.split(' ');
    const halfPoint = Math.floor(verseWords.length / 2);
    const displayWords = verseWords.map((word, index) => {
      if (index >= halfPoint) {
        // Second half - cover all words that need to be typed
        const isWordToType = wordsToType.some(targetWord => 
          word.toLowerCase().replace(/[.,!?;:"']/g, '') === targetWord.toLowerCase()
        );
        return isWordToType ? '_______' : word;
      }
      return word; // First half - show as is
    });
    
    setChallengeVerseDisplay(displayWords.join(' '));
    setCurrentChallengeWordIndex(0);
=======
  const startChallenge = () => {
>>>>>>> 5bb1a74f66f0bccd13dbbaaa1c8f827dbc6747b5
    setPhase('challenge');
    setChallengeTimeLeft(30);
    setChallengeActive(true);
    setCurrentWordIndex(0);
    setUserInput('');
<<<<<<< HEAD
    setGrammarFeedback(null);
=======
>>>>>>> 5bb1a74f66f0bccd13dbbaaa1c8f827dbc6747b5
  };

  const completeSession = () => {
    if (!currentSession) return;

    const finalSession = {
      ...currentSession,
      endTime: new Date(),
      wordsFixed,
      improvementScore: Math.round((wordsFixed.length / currentSession.wrongWords.length) * 100)
    };

    // Update stats
    const newStats: SyntaxLabStats = {
      totalSessions: (stats?.totalSessions || 0) + 1,
      wordsFixed: (stats?.wordsFixed || 0) + wordsFixed.length,
      averageImprovement: finalSession.improvementScore,
      weakWords: weakWords.filter(w => !w.mastered),
      accuracyTrend: [...(stats?.accuracyTrend || []), finalSession.improvementScore].slice(-10),
      mostMissedTypes: ['connecting words', 'theological terms'],
      streakDays: (stats?.streakDays || 0) + 1
    };

    setStats(newStats);
    localStorage.setItem('syntaxLabStats', JSON.stringify(newStats));
    setPhase('scorecard');
  };

<<<<<<< HEAD
  // Drag and Drop handlers for Scramble & Place
  const handleDragStart = (e: React.DragEvent, word: string) => {
    setDraggedWord(word);
    e.dataTransfer.effectAllowed = 'move';
  };

  const handleDragOver = (e: React.DragEvent, index: number) => {
    e.preventDefault();
    setDragOverIndex(index);
  };

  const handleDragLeave = () => {
    setDragOverIndex(null);
  };

  const handleDrop = (e: React.DragEvent, index: number) => {
    e.preventDefault();
    if (draggedWord) {
      setDroppedWords(prev => ({ ...prev, [index]: draggedWord }));
      setDraggedWord(null);
      setDragOverIndex(null);
    }
  };

  const handleRemoveDroppedWord = (index: number) => {
    setDroppedWords(prev => {
      const updated = { ...prev };
      delete updated[index];
      return updated;
    });
  };

=======
>>>>>>> 5bb1a74f66f0bccd13dbbaaa1c8f827dbc6747b5
  if (!comparisonResult && !currentSession) {
    return (
      <div className="min-h-screen bg-gradient-to-br from-purple-50 via-blue-50 to-indigo-100 flex items-center justify-center p-4">
        <div className="bg-white rounded-2xl p-8 shadow-xl border border-purple-200 text-center max-w-md">
          <Brain className="w-16 h-16 text-purple-600 mx-auto mb-4" />
          <h2 className="text-2xl font-bold text-gray-800 mb-4">📖 Syntax Lab</h2>
          <p className="text-gray-600 mb-6">
            Complete a memorization test first to practice your wrong words in the Syntax Lab.
          </p>
          <button
            onClick={onStartNewSession}
            className="button-primary flex items-center space-x-2 mx-auto"
          >
            <BookOpen className="w-4 h-4" />
            <span>Start Memorizing</span>
          </button>
        </div>
      </div>
    );
  }

  return (
    <div className="min-h-screen bg-gradient-to-br from-purple-50 via-blue-50 to-indigo-100 p-4">
      <div className="max-w-4xl mx-auto">
        {/* Header */}
        <div className="flex items-center justify-between mb-6">
          <button
<<<<<<< HEAD
            onClick={() => {
              if (phase === 'practice' || phase === 'flashcards' || phase === 'challenge') {
                setPhase('summary'); // Go back to training menu instead of memorization
              } else {
                onBack(); // Only go back to memorization from summary
              }
            }}
            className="flex items-center space-x-2 text-purple-600 hover:text-purple-800 transition-colors"
          >
            <ArrowLeft className="w-4 h-4" />
            <span>{phase === 'summary' ? 'Back to Memorization' : 'Back to Training Menu'}</span>
=======
            onClick={onBack}
            className="flex items-center space-x-2 text-purple-600 hover:text-purple-800 transition-colors"
          >
            <ArrowLeft className="w-4 h-4" />
            <span>Back to Memorization</span>
>>>>>>> 5bb1a74f66f0bccd13dbbaaa1c8f827dbc6747b5
          </button>
          <div className="text-center">
            <h1 className="text-2xl font-bold text-gray-800">📖 Syntax Lab</h1>
            <p className="text-gray-600">Master your challenging words</p>
          </div>
          <div className="w-32"></div>
        </div>

        {/* Phase: Summary */}
        {phase === 'summary' && currentSession && (
          <div className="bg-white rounded-2xl p-8 shadow-xl border border-purple-200 animate-fade-in">
            <h2 className="text-xl font-bold text-gray-800 mb-6 text-center">Results Summary</h2>
            
            <div className="grid grid-cols-1 md:grid-cols-3 gap-6 mb-8">
              <div className="text-center p-4 bg-green-50 rounded-xl border border-green-200">
                <CheckCircle className="w-8 h-8 text-green-600 mx-auto mb-2" />
<<<<<<< HEAD
                <div className="text-2xl font-bold text-green-600">{comparisonResult?.correctWords || 0}</div>
=======
                <div className="text-2xl font-bold text-green-600">{comparisonResult.correctWords}</div>
>>>>>>> 5bb1a74f66f0bccd13dbbaaa1c8f827dbc6747b5
                <div className="text-sm text-green-700">Correct Words</div>
              </div>
              
              <div className="text-center p-4 bg-red-50 rounded-xl border border-red-200">
                <X className="w-8 h-8 text-red-600 mx-auto mb-2" />
<<<<<<< HEAD
                <div className="text-2xl font-bold text-red-600">{comparisonResult?.incorrectWords || 0}</div>
=======
                <div className="text-2xl font-bold text-red-600">{comparisonResult.incorrectWords}</div>
>>>>>>> 5bb1a74f66f0bccd13dbbaaa1c8f827dbc6747b5
                <div className="text-sm text-red-700">Wrong Words</div>
              </div>
              
              <div className="text-center p-4 bg-yellow-50 rounded-xl border border-yellow-200">
                <Target className="w-8 h-8 text-yellow-600 mx-auto mb-2" />
<<<<<<< HEAD
                <div className="text-2xl font-bold text-yellow-600">{comparisonResult?.extraWords || 0}</div>
=======
                <div className="text-2xl font-bold text-yellow-600">{comparisonResult.extraWords}</div>
>>>>>>> 5bb1a74f66f0bccd13dbbaaa1c8f827dbc6747b5
                <div className="text-sm text-yellow-700">Extra Words</div>
              </div>
            </div>

            <div className="bg-gray-50 rounded-xl p-4 mb-6">
              <h3 className="font-semibold text-gray-800 mb-2">Words to Practice:</h3>
              <div className="flex flex-wrap gap-2">
                {currentSession.wrongWords.map((word, index) => (
                  <span key={index} className="bg-red-100 text-red-700 px-3 py-1 rounded-full text-sm">
                    {word.originalWord || word.userWord}
                  </span>
                ))}
              </div>
            </div>

            <div className="text-center space-y-6">
              <h3 className="text-xl font-bold text-gray-800">Choose Your Practice Mode:</h3>
              <div className="flex flex-col sm:flex-row gap-6 justify-center">
                <button
                  onClick={() => startPractice('blank')}
                  className="group relative flex items-center justify-center space-x-3 bg-gradient-to-r from-emerald-500 via-teal-500 to-cyan-500 text-white px-8 py-4 rounded-2xl hover:from-emerald-600 hover:via-teal-600 hover:to-cyan-600 transition-all duration-300 transform hover:scale-105 hover:shadow-2xl shadow-lg font-semibold text-lg border-2 border-white/20 backdrop-blur-sm"
                >
                  <div className="absolute inset-0 bg-gradient-to-r from-emerald-400 via-teal-400 to-cyan-400 rounded-2xl blur opacity-30 group-hover:opacity-50 transition-opacity duration-300"></div>
                  <Target className="w-6 h-6 relative z-10 group-hover:rotate-12 transition-transform duration-300" />
                  <span className="relative z-10 group-hover:text-white transition-colors duration-300">🎯 Fill in the Blank Mode</span>
                </button>
<<<<<<< HEAD
                
                <button
                  onClick={() => startPractice('type-along')}
                  className="flex items-center space-x-2 bg-green-600 text-white px-6 py-3 rounded-xl hover:bg-green-700 transition-colors"
                >
                  <BookOpen className="w-4 h-4" />
=======
                <button
                  onClick={() => startPractice('type-along')}
                  className="group relative flex items-center justify-center space-x-3 bg-gradient-to-r from-purple-500 via-violet-500 to-indigo-500 text-white px-8 py-4 rounded-2xl hover:from-purple-600 hover:via-violet-600 hover:to-indigo-600 transition-all duration-300 transform hover:scale-105 hover:shadow-2xl shadow-lg font-semibold text-lg border-2 border-white/20 backdrop-blur-sm"
                >
<<<<<<< HEAD
                  <div className="absolute inset-0 bg-gradient-to-r from-purple-400 via-violet-400 to-indigo-400 rounded-2xl blur opacity-30 group-hover:opacity-50 transition-opacity duration-300"></div>
                  <Brain className="w-6 h-6 relative z-10 group-hover:pulse transition-transform duration-300" />
                  <span className="relative z-10 group-hover:text-white transition-colors duration-300">🧠 Type-Along Mode</span>
=======
                  <Brain className="w-4 h-4" />
>>>>>>> 5bb1a74f66f0bccd13dbbaaa1c8f827dbc6747b5
                  <span>Type-Along Mode</span>
>>>>>>> 6c2dbba0
                </button>
              </div>
            </div>
          </div>
        )}

        {/* Phase: Practice */}
        {phase === 'practice' && currentSession && (
          <div className="bg-white rounded-2xl p-8 shadow-xl border border-purple-200 animate-fade-in">
<<<<<<< HEAD
            <div className="text-center mb-6">
              <h2 className="text-xl font-bold text-gray-800 mb-2">
                {practiceMode === 'blank' ? 'Fill in the Blanks' : 'Type Along'}
              </h2>
              <div className="text-sm text-gray-600">
                Round {currentRound}/{currentSession.maxRounds} • Word {currentWordIndex + 1}/{
                  practiceMode === 'blank' && fillInBlankResult 
                    ? fillInBlankResult.blanks.filter(b => b.isBlank).length
                    : currentSession.wrongWords.length
                }
              </div>
            </div>

            {/* Progress Bar */}
=======
            <div className="flex items-center justify-between mb-6">
              <h2 className="text-xl font-bold text-gray-800">
                {practiceMode === 'blank' ? 'Fill in the Blank Mode' : 'Type-Along Mode'}
              </h2>
              <div className="text-sm text-gray-600">
                Round {currentRound}/{currentSession.maxRounds} • Word {currentWordIndex + 1}/{currentSession.wrongWords.length}
              </div>
            </div>

>>>>>>> 5bb1a74f66f0bccd13dbbaaa1c8f827dbc6747b5
            <div className="mb-6">
              <div className="w-full bg-gray-200 rounded-full h-2 mb-4">
                <div 
                  className="bg-purple-600 h-2 rounded-full transition-all duration-300"
<<<<<<< HEAD
                  style={{ 
                    width: `${
                      practiceMode === 'blank' && fillInBlankResult 
                        ? ((currentWordIndex + 1) / fillInBlankResult.blanks.filter(b => b.isBlank).length) * 100
                        : ((currentWordIndex + 1) / currentSession.wrongWords.length) * 100
                    }%` 
                  }}
=======
                  style={{ width: `${((currentWordIndex + 1) / currentSession.wrongWords.length) * 100}%` }}
>>>>>>> 5bb1a74f66f0bccd13dbbaaa1c8f827dbc6747b5
                ></div>
              </div>
            </div>

<<<<<<< HEAD
            {practiceMode === 'blank' && fillInBlankResult && (
              <div className="space-y-6">
                {/* Fill-in-the-blank display */}
                <div className="fill-blank-container">
                  {fillInBlankResult.blanks.map((blankWord, index) => (
                    <span key={index}>
                      {blankWord.isBlank ? (
                        <span className={`${
                          filledWords[blankWord.position] 
                            ? 'fill-blank-filled' 
                            : 'fill-blank-underscore'
                        }`}>
                          {filledWords[blankWord.position] || blankWord.underscores}
                        </span>
                      ) : (
                        <span className="fill-blank-normal">{blankWord.word}</span>
                      )}
                      {index < fillInBlankResult.blanks.length - 1 && ' '}
                    </span>
                  ))}
                </div>

                {/* Current word indicator */}
                {(() => {
                  const blankWords = fillInBlankResult.blanks.filter(b => b.isBlank);
                  const currentBlank = blankWords[currentWordIndex];
                  
                  return currentBlank ? (
                    <div className="bg-blue-50 rounded-xl p-4 border border-blue-200">
                      <div className="text-center">
                        <p className="text-sm text-blue-600 mb-2">
                          Word {currentWordIndex + 1} of {blankWords.length} • Round {currentRound}
                        </p>
                        <p className="text-lg font-semibold text-blue-800">
                          Fill in: <span className="font-mono bg-yellow-100 px-2 py-1 rounded">
                            {currentBlank.underscores}
                          </span>
                        </p>
                      </div>
                    </div>
                  ) : null;
                })()}
=======
            {practiceMode === 'blank' && (
              <div className="space-y-6">
                <div className="bg-gray-50 rounded-xl p-6 text-center">
                  <p className="text-lg leading-relaxed">
                    {currentSession.verse.text.split(' ').map((word, index) => {
                      const currentWord = currentSession.wrongWords[currentWordIndex];
                      if (word.toLowerCase() === currentWord.originalWord.toLowerCase()) {
                        return (
                          <span key={index} className="bg-yellow-200 px-2 py-1 rounded mx-1">
                            {renderWordWithMask(word, currentRound)}
                          </span>
                        );
                      }
                      return <span key={index} className="mx-1">{word}</span>;
                    })}
                  </p>
                </div>
>>>>>>> 5bb1a74f66f0bccd13dbbaaa1c8f827dbc6747b5

                <div className="text-center space-y-4">
                  <input
                    type="text"
                    value={userInput}
                    onChange={(e) => setUserInput(e.target.value)}
                    onKeyPress={(e) => e.key === 'Enter' && handleWordSubmit()}
                    placeholder="Type the missing word..."
                    className="w-full max-w-md p-3 border border-gray-300 rounded-lg focus:ring-2 focus:ring-purple-500 focus:border-transparent text-center text-lg"
                    autoFocus
                  />
                  <button
                    onClick={handleWordSubmit}
                    className="button-primary"
                  >
                    Check Word
                  </button>
                </div>
              </div>
            )}

<<<<<<< HEAD
            {practiceMode === 'type-along' && typeAlongWords.length > 0 && (
              <div className="space-y-6">
                {/* Real-time word validation display */}
                <div className="bg-gradient-to-r from-blue-50 to-purple-50 rounded-xl p-6 border-2 border-blue-200">
                  <h3 className="text-lg font-semibold text-center text-blue-800 mb-4">
                    ✨ Type Along - Real-time Validation
                  </h3>
                  <div className="flex flex-wrap gap-1 justify-center items-center leading-relaxed text-lg">
                    {typeAlongWords.map((targetWord, index) => {
                      const userWord = userWords[index] || '';
                      const status = getWordStatus(index, userWord, targetWord);
                      
                      return (
                        <span
                          key={index}
                          className={`px-2 py-1 rounded transition-all duration-200 ${
                            status === 'correct' 
                              ? 'bg-green-200 text-green-800 font-semibold' 
                              : status === 'incorrect'
                              ? 'bg-red-200 text-red-800 font-semibold'
                              : status === 'partial'
                              ? 'bg-yellow-200 text-yellow-800 font-semibold'
                              : index === currentTypingWordIndex && userInput.trim().length > 0
                              ? 'bg-blue-200 text-blue-800 border-2 border-blue-400'
                              : 'bg-gray-100 text-gray-700'
                          }`}
                        >
                          {status === 'pending' ? targetWord : userWord || targetWord}
                        </span>
                      );
                    })}
                  </div>
                  
                  {/* Progress indicator */}
                  <div className="mt-4">
                    <div className="w-full bg-gray-200 rounded-full h-2">
                      <div 
                        className="bg-gradient-to-r from-green-400 to-green-600 h-2 rounded-full transition-all duration-300"
                        style={{ 
                          width: `${(userWords.filter((word, index) => 
                            getWordStatus(index, word, typeAlongWords[index]) === 'correct'
                          ).length / typeAlongWords.length) * 100}%` 
                        }}
                      ></div>
                    </div>
                    <p className="text-center text-sm text-gray-600 mt-2">
                      {userWords.filter((word, index) => 
                        getWordStatus(index, word, typeAlongWords[index]) === 'correct'
                      ).length} / {typeAlongWords.length} words correct
                    </p>
                  </div>
                </div>

                {/* Enhanced typing area */}
                <div className="bg-white rounded-xl p-6 border-2 border-purple-200 shadow-lg">
                  <div className="mb-4 text-center">
                    <h4 className="text-lg font-semibold text-purple-800 mb-2">
                      Type the verse below:
                    </h4>
                    <p className="text-sm text-purple-600">
                      Watch the words above change color as you type! 
                      <span className="inline-block mx-2 px-2 py-1 bg-green-200 text-green-800 rounded text-xs">Green = Correct</span>
                      <span className="inline-block mx-2 px-2 py-1 bg-yellow-200 text-yellow-800 rounded text-xs">Yellow = Partial</span>
                      <span className="inline-block mx-2 px-2 py-1 bg-red-200 text-red-800 rounded text-xs">Red = Wrong</span>
                    </p>
                  </div>
                  
                  <textarea
                    value={userInput}
                    onChange={(e) => handleTypeAlongInput(e.target.value)}
                    placeholder="Start typing the verse here... You'll see real-time feedback above!"
                    className="w-full p-4 border-2 border-purple-300 rounded-lg focus:ring-2 focus:ring-purple-500 focus:border-purple-500 resize-none text-lg leading-relaxed"
                    rows={4}
                    autoFocus
                  />
                  
                  {/* Current word hint */}
                  {currentTypingWordIndex < typeAlongWords.length && (
                    <div className="mt-4 p-3 bg-blue-50 rounded-lg border border-blue-200">
                      <p className="text-center text-blue-700">
                        <span className="font-semibold">Next word to type:</span> 
                        <span className="ml-2 px-2 py-1 bg-blue-200 rounded font-mono">
                          {typeAlongWords[currentTypingWordIndex]}
                        </span>
                      </p>
                    </div>
                  )}
                </div>

                {/* Accuracy feedback */}
                {userWords.length > 0 && (
                  <div className="grid grid-cols-3 gap-4">
                    <div className="bg-green-50 rounded-lg p-4 text-center border border-green-200">
                      <div className="text-2xl font-bold text-green-600">
                        {userWords.filter((word, index) => 
                          getWordStatus(index, word, typeAlongWords[index]) === 'correct'
                        ).length}
                      </div>
                      <div className="text-sm text-green-700">Correct</div>
                    </div>
                    
                    <div className="bg-yellow-50 rounded-lg p-4 text-center border border-yellow-200">
                      <div className="text-2xl font-bold text-yellow-600">
                        {userWords.filter((word, index) => 
                          getWordStatus(index, word, typeAlongWords[index]) === 'partial'
                        ).length}
                      </div>
                      <div className="text-sm text-yellow-700">Partial</div>
                    </div>
                    
                    <div className="bg-red-50 rounded-lg p-4 text-center border border-red-200">
                      <div className="text-2xl font-bold text-red-600">
                        {userWords.filter((word, index) => 
                          getWordStatus(index, word, typeAlongWords[index]) === 'incorrect'
                        ).length}
                      </div>
                      <div className="text-sm text-red-700">Incorrect</div>
                    </div>
                  </div>
                )}
=======
            {practiceMode === 'type-along' && (
              <div className="space-y-6">
                <div className="bg-gray-50 rounded-xl p-6">
                  <p className="text-lg leading-relaxed text-center mb-4">
                    {currentSession.verse.text}
                  </p>
                  <textarea
                    value={userInput}
                    onChange={(e) => setUserInput(e.target.value)}
                    placeholder="Type the entire verse..."
                    className="w-full p-4 border border-gray-300 rounded-lg focus:ring-2 focus:ring-purple-500 focus:border-transparent resize-none"
                    rows={3}
                    autoFocus
                  />
                </div>
                <div className="text-center">
                  <button
                    onClick={handleWordSubmit}
                    className="button-primary"
                  >
                    Check Progress
                  </button>
                </div>
>>>>>>> 5bb1a74f66f0bccd13dbbaaa1c8f827dbc6747b5
              </div>
            )}
          </div>
        )}

        {/* Phase: Flashcards */}
        {phase === 'flashcards' && currentSession && (
          <div className="bg-white rounded-2xl p-8 shadow-xl border border-purple-200 animate-fade-in">
            <h2 className="text-xl font-bold text-gray-800 mb-6 text-center">Quick Review Cards</h2>
            
<<<<<<< HEAD
            {(() => {
              // Filter out invalid/empty words
              const validWords = currentSession.wrongWords.filter(word => 
                word && word.originalWord && word.originalWord.trim().length > 0
              );
              
              if (validWords.length === 0) {
                return (
                  <div className="text-center py-8">
                    <div className="text-gray-600 mb-4">No words to review!</div>
                    <button
                      onClick={() => setPhase('challenge')}
                      className="px-6 py-3 bg-green-600 text-white rounded-lg hover:bg-green-700"
                    >
                      Skip to Challenge
                    </button>
                  </div>
                );
              }
              
              // Ensure currentWordIndex is within bounds
              const safeIndex = Math.min(currentWordIndex, validWords.length - 1);
              const currentWord = validWords[safeIndex];
              
              return (
                <div className="max-w-md mx-auto">
                  <div className="mb-4 text-center">
                    <span className="text-sm text-gray-600">
                      Card {safeIndex + 1} of {validWords.length}
                    </span>
                  </div>
                  
                  <div 
                    className="bg-gradient-to-br from-blue-50 to-purple-50 rounded-xl p-8 border-2 border-blue-200 cursor-pointer hover:shadow-lg transition-all min-h-48 flex items-center justify-center"
                    onClick={() => setFlashcardSide(flashcardSide === 'front' ? 'back' : 'front')}
                  >
                    {flashcardSide === 'front' ? (
                      <div className="text-center">
                        <p className="text-2xl font-mono mb-4">
                          {renderWordWithMask(currentWord.originalWord, 2)}
                        </p>
                        <p className="text-sm text-gray-600">Click to reveal</p>
                      </div>
                    ) : (
                      <div className="text-center">
                        <p className="text-2xl font-bold text-purple-600 mb-2">
                          {currentWord.originalWord}
                        </p>
                        <p className="text-sm text-gray-600">
                          {currentWord.suggestion || `Definition: A key word from ${currentSession.verse.reference}`}
                        </p>
                      </div>
                    )}
                  </div>
              
                  <div className="flex justify-between mt-6">
                    <button
                      onClick={() => {
                        setCurrentWordIndex(Math.max(0, safeIndex - 1));
                        setFlashcardSide('front');
                      }}
                      disabled={safeIndex === 0}
                      className="px-4 py-2 text-gray-600 border border-gray-300 rounded-lg hover:bg-gray-50 disabled:opacity-50 disabled:cursor-not-allowed"
                    >
                      Previous
                    </button>
                    
                    {safeIndex < validWords.length - 1 ? (
                      <button
                        onClick={() => {
                          setCurrentWordIndex(safeIndex + 1);
                          setFlashcardSide('front');
                        }}
                        className="px-4 py-2 bg-purple-600 text-white rounded-lg hover:bg-purple-700"
                      >
                        Next
                      </button>
                    ) : (
                      <button
                        onClick={startChallenge}
                        className="px-4 py-2 bg-green-600 text-white rounded-lg hover:bg-green-700"
                      >
                        Start Challenge
                      </button>
                    )}
                  </div>
                </div>
              );
            })()}
=======
            <div className="max-w-md mx-auto">
              <div 
                className="bg-gradient-to-br from-blue-50 to-purple-50 rounded-xl p-8 border-2 border-blue-200 cursor-pointer hover:shadow-lg transition-all min-h-48 flex items-center justify-center"
                onClick={() => setFlashcardSide(flashcardSide === 'front' ? 'back' : 'front')}
              >
                {flashcardSide === 'front' ? (
                  <div className="text-center">
                    <p className="text-2xl font-mono mb-4">
                      {renderWordWithMask(currentSession.wrongWords[currentWordIndex]?.originalWord || '', 2)}
                    </p>
                    <p className="text-sm text-gray-600">Click to reveal</p>
                  </div>
                ) : (
                  <div className="text-center">
                    <p className="text-2xl font-bold text-purple-600 mb-2">
                      {currentSession.wrongWords[currentWordIndex]?.originalWord}
                    </p>
                    <p className="text-sm text-gray-600">
                      {currentSession.wrongWords[currentWordIndex]?.suggestion}
                    </p>
                  </div>
                )}
              </div>
              
              <div className="flex justify-between mt-6">
                <button
                  onClick={() => setCurrentWordIndex(Math.max(0, currentWordIndex - 1))}
                  disabled={currentWordIndex === 0}
                  className="px-4 py-2 text-gray-600 border border-gray-300 rounded-lg hover:bg-gray-50 disabled:opacity-50"
                >
                  Previous
                </button>
                
                {currentWordIndex < currentSession.wrongWords.length - 1 ? (
                  <button
                    onClick={() => setCurrentWordIndex(currentWordIndex + 1)}
                    className="px-4 py-2 bg-purple-600 text-white rounded-lg hover:bg-purple-700"
                  >
                    Next
                  </button>
                ) : (
                  <button
                    onClick={startChallenge}
                    className="px-4 py-2 bg-green-600 text-white rounded-lg hover:bg-green-700"
                  >
                    Start Challenge
                  </button>
                )}
              </div>
            </div>
>>>>>>> 5bb1a74f66f0bccd13dbbaaa1c8f827dbc6747b5
          </div>
        )}

        {/* Phase: Challenge */}
        {phase === 'challenge' && currentSession && (
          <div className="bg-white rounded-2xl p-8 shadow-xl border border-purple-200 animate-fade-in">
            <div className="text-center mb-6">
<<<<<<< HEAD
              <h2 className="text-xl font-bold text-gray-800 mb-2">⚡ Enhanced Timed Challenge</h2>
              <div className="text-3xl font-bold text-red-600 mb-2">{challengeTimeLeft}s</div>
              <p className="text-gray-600">Type the missing words from the second half!</p>
            </div>

            <div className="space-y-6">
              {/* Verse Display with Half Text */}
              <div className="bg-gray-50 rounded-xl p-6 border-2 border-gray-200">
                <h3 className="text-sm font-semibold text-gray-600 mb-3 text-center">Verse Text:</h3>
                <p className="text-lg leading-relaxed text-center">
                  {challengeVerseDisplay.split(' ').map((word, index) => (
                    <span 
                      key={index}
                      className={word === '_______' ? 'bg-yellow-200 px-2 py-1 rounded mx-1 font-mono text-purple-600' : 'mx-1'}
                    >
                      {word}
                    </span>
                  ))}
                </p>
              </div>

              {/* Current Word to Type */}
              {challengeWordsToType.length > 0 && currentChallengeWordIndex < challengeWordsToType.length && (
                <div className="bg-blue-50 rounded-xl p-4 border border-blue-200">
                  <div className="text-center">
                    <p className="text-sm text-blue-600 mb-2">Word {currentChallengeWordIndex + 1} of {challengeWordsToType.length}</p>
                    <p className="text-lg font-semibold text-blue-800">
                      Type: <span className="font-mono bg-yellow-100 px-2 py-1 rounded">
                        {renderWordWithMask(challengeWordsToType[currentChallengeWordIndex], 3)}
                      </span>
                    </p>
                  </div>
                </div>
              )}
              
              {/* Input Field */}
=======
              <h2 className="text-xl font-bold text-gray-800 mb-2">⚡ Timed Challenge</h2>
              <div className="text-3xl font-bold text-red-600 mb-2">{challengeTimeLeft}s</div>
              <p className="text-gray-600">Fix as many words as you can!</p>
            </div>

            <div className="space-y-4">
              <div className="bg-gray-50 rounded-xl p-4">
                <p className="text-lg text-center">
                  Word {currentWordIndex + 1}: <span className="font-bold text-purple-600">
                    {renderWordWithMask(currentSession.wrongWords[currentWordIndex]?.originalWord || '', 3)}
                  </span>
                </p>
              </div>
              
>>>>>>> 5bb1a74f66f0bccd13dbbaaa1c8f827dbc6747b5
              <div className="text-center">
                <input
                  type="text"
                  value={userInput}
                  onChange={(e) => setUserInput(e.target.value)}
                  onKeyPress={(e) => e.key === 'Enter' && handleWordSubmit()}
<<<<<<< HEAD
                  placeholder="Type the missing word..."
=======
                  placeholder="Quick! Type the word..."
>>>>>>> 5bb1a74f66f0bccd13dbbaaa1c8f827dbc6747b5
                  className="w-full max-w-md p-3 border border-gray-300 rounded-lg focus:ring-2 focus:ring-red-500 focus:border-transparent text-center text-lg"
                  autoFocus
                  disabled={!challengeActive}
                />
              </div>
<<<<<<< HEAD

              {/* Grammar Feedback */}
              {grammarFeedback && (
                <div className={`rounded-xl p-4 border-2 ${
                  grammarFeedback.isCorrect 
                    ? 'bg-green-50 border-green-200' 
                    : 'bg-red-50 border-red-200'
                } animate-fade-in`}>
                  <div className="text-center">
                    <p className={`text-lg font-semibold mb-2 ${
                      grammarFeedback.isCorrect ? 'text-green-700' : 'text-red-700'
                    }`}>
                      {grammarFeedback.isCorrect ? '✅ Correct!' : '❌ Not quite right'}
                    </p>
                    {!grammarFeedback.isCorrect && (
                      <>
                        <p className="text-sm text-gray-600 mb-2">{grammarFeedback.contextualHint}</p>
                        {grammarFeedback.suggestions.length > 0 && (
                          <p className="text-sm text-blue-600">
                            Suggestion: <span className="font-mono bg-blue-100 px-2 py-1 rounded">
                              {grammarFeedback.suggestions[0]}
                            </span>
                          </p>
                        )}
                      </>
                    )}
                  </div>
                </div>
              )}

              {/* Scramble & Place Challenge */}
              <div className="bg-purple-50 rounded-xl p-6 border border-purple-200">
                <h3 className="text-lg font-semibold text-purple-800 mb-4 text-center">
                  🎲 Scramble & Place Challenge
                </h3>
                
                {/* Scrambled Words to Drag */}
                <div className="mb-6">
                  <p className="text-sm text-purple-600 mb-3 text-center">Drag these words into the correct positions:</p>
                  <div className="flex flex-wrap gap-2 justify-center">
                    {SyntaxLabAPI.generateScrambledWords(currentSession.wrongWords.map(w => w.originalWord)).map((word, index) => (
                      <div
                        key={index}
                        draggable
                        onDragStart={(e) => handleDragStart(e, word)}
                        className={`draggable-word ${draggedWord === word ? 'dragging' : ''}`}
                      >
                        {word}
                      </div>
                    ))}
                  </div>
                </div>

                {/* Drop Zones in Verse */}
                <div className="bg-white rounded-lg p-4 border-2 border-dashed border-purple-300">
                  <p className="text-sm text-purple-600 mb-3 text-center">Drop words here:</p>
                  <div className="flex flex-wrap gap-1 justify-center items-center">
                    {currentSession.verse.text.split(' ').map((word, index) => {
                      const isTargetWord = currentSession.wrongWords.some(w => 
                        w.originalWord.toLowerCase() === word.toLowerCase().replace(/[.,!?;:"']/g, '')
                      );
                      
                      if (isTargetWord) {
                        return (
                          <div
                            key={index}
                            onDragOver={(e) => handleDragOver(e, index)}
                            onDragLeave={handleDragLeave}
                            onDrop={(e) => handleDrop(e, index)}
                            className={`drop-zone ${
                              droppedWords[index] ? 'filled' : 'empty'
                            } ${dragOverIndex === index ? 'drag-over' : ''}`}
                            onClick={() => droppedWords[index] && handleRemoveDroppedWord(index)}
                          >
                            {droppedWords[index] || '___'}
                          </div>
                        );
                      } else {
                        return (
                          <span key={index} className="mx-1 text-gray-700">
                            {word}
                          </span>
                        );
                      }
                    })}
                  </div>
                </div>
              </div>
=======
>>>>>>> 5bb1a74f66f0bccd13dbbaaa1c8f827dbc6747b5
            </div>
          </div>
        )}

        {/* Phase: Scorecard */}
        {phase === 'scorecard' && currentSession && stats && (
          <div className="bg-white rounded-2xl p-8 shadow-xl border border-purple-200 animate-fade-in">
            <div className="text-center mb-8">
              <Trophy className="w-16 h-16 text-yellow-500 mx-auto mb-4" />
              <h2 className="text-2xl font-bold text-gray-800 mb-2">Session Complete! 🎉</h2>
              <p className="text-gray-600">Here's how you did:</p>
            </div>

            <div className="grid grid-cols-1 md:grid-cols-2 gap-6 mb-8">
              <div className="bg-green-50 rounded-xl p-6 text-center border border-green-200">
                <div className="text-3xl font-bold text-green-600 mb-2">{wordsFixed.length}/{currentSession.wrongWords.length}</div>
                <div className="text-green-700">Mistakes Fixed</div>
              </div>
              
              <div className="bg-blue-50 rounded-xl p-6 text-center border border-blue-200">
                <div className="text-3xl font-bold text-blue-600 mb-2">{Math.round((wordsFixed.length / currentSession.wrongWords.length) * 100)}%</div>
                <div className="text-blue-700">Improvement Score</div>
              </div>
            </div>

<<<<<<< HEAD
            {/* Encouragement */}
            <div className="grid grid-cols-1 md:grid-cols-2 gap-6 mb-8">
              <div className="bg-purple-50 rounded-xl p-6 border border-purple-200">
                <div className="flex items-center mb-3">
                  <TrendingUp className="w-5 h-5 text-purple-600 mr-2" />
                  <h4 className="font-semibold text-purple-800">Progress</h4>
                </div>
                <p className="text-purple-700 text-sm">
                  Most missed type: {stats.mostMissedTypes[0]}
                </p>
                <p className="text-purple-700 text-sm">
                  Accuracy trend: {stats.accuracyTrend.length > 1 ? '↑ Improving' : 'Getting started'}
                </p>
              </div>
              
              <div className="bg-yellow-50 rounded-xl p-6 border border-yellow-200">
                <div className="flex items-center mb-3">
                  <Lightbulb className="w-5 h-5 text-yellow-600 mr-2" />
                  <h4 className="font-semibold text-yellow-800">Encouragement</h4>
                </div>
                <p className="text-yellow-700 text-sm">
                  You mastered {wordsFixed.length} challenging words today—keep it up! 
                  {wordsFixed.length >= currentSession.wrongWords.length * 0.8 && " You're becoming a Scripture master!"}
                </p>
=======
            <div className="bg-purple-50 rounded-xl p-6 mb-6 border border-purple-200">
              <h3 className="font-semibold text-purple-800 mb-3 flex items-center">
                <TrendingUp className="w-4 h-4 mr-2" />
                Your Progress
              </h3>
              <div className="space-y-2 text-sm">
                <p>• Total sessions completed: <span className="font-semibold">{stats.totalSessions}</span></p>
                <p>• Words mastered this week: <span className="font-semibold">{stats.wordsFixed}</span></p>
                <p>• Current streak: <span className="font-semibold">{stats.streakDays} days</span></p>
                <p>• Most missed type: <span className="font-semibold">{stats.mostMissedTypes[0]}</span></p>
              </div>
            </div>

            <div className="bg-yellow-50 rounded-xl p-6 mb-8 border border-yellow-200">
              <div className="flex items-start space-x-3">
                <Lightbulb className="w-5 h-5 text-yellow-600 mt-0.5" />
                <div>
                  <h4 className="font-semibold text-yellow-800 mb-2">Encouragement</h4>
                  <p className="text-yellow-700 text-sm">
                    You mastered {wordsFixed.length} challenging words today—keep it up! 
                    {wordsFixed.length >= currentSession.wrongWords.length * 0.8 && " You're becoming a Scripture master!"}
                  </p>
                </div>
>>>>>>> 5bb1a74f66f0bccd13dbbaaa1c8f827dbc6747b5
              </div>
            </div>

            <div className="text-center space-y-4">
              <button
                onClick={onStartNewSession}
<<<<<<< HEAD
                className="button-primary mr-4"
              >
                Practice New Verse
              </button>
              <button
                onClick={onBack}
                className="button-secondary"
              >
                Back to Memorization
=======
                className="button-primary flex items-center space-x-2 mx-auto"
              >
                <BookOpen className="w-4 h-4" />
                <span>Practice New Verse</span>
              </button>
              
              <button
                onClick={onBack}
                className="button-secondary flex items-center space-x-2 mx-auto"
              >
                <ArrowLeft className="w-4 h-4" />
                <span>Back to Memorization</span>
>>>>>>> 5bb1a74f66f0bccd13dbbaaa1c8f827dbc6747b5
              </button>
            </div>
          </div>
        )}
      </div>
    </div>
  );
};

export default SyntaxLabPage;<|MERGE_RESOLUTION|>--- conflicted
+++ resolved
@@ -1,17 +1,8 @@
 import React, { useState, useEffect } from 'react';
-<<<<<<< HEAD
-import { ArrowLeft, Target, Trophy, BookOpen, Brain, CheckCircle, X, Lightbulb, TrendingUp } from 'lucide-react';
-import { SyntaxLabSession, WeakWord, SyntaxLabStats, ComparisonResult, WordComparison } from '../types';
+import { ArrowLeft, Play, RotateCcw, Target, Zap, Clock, Trophy, BookOpen, Brain, CheckCircle, X, Lightbulb, TrendingUp, History, Calendar, BarChart3 } from 'lucide-react';
+import { SyntaxLabSession, WeakWord, SyntaxLabStats, ComparisonResult, WordComparison, MemorizationHistory } from '../types';
 import { useLanguage } from '../contexts/LanguageContext';
-import { GrammarValidationAPI, type GrammarValidation } from '../services/grammarValidationAPI';
-import { FillInBlankService, type FillInBlankResult } from '../services/fillInBlankService';
-import { OriginalVerseService } from '../services/originalVerseService';
-import { SyntaxLabAPI } from '../services/syntaxLabAPI';
-=======
-import { ArrowLeft, Play, RotateCcw, Target, Zap, Clock, Trophy, BookOpen, Brain, CheckCircle, X, Lightbulb, TrendingUp } from 'lucide-react';
-import { SyntaxLabSession, WeakWord, SyntaxLabStats, ComparisonResult, WordComparison } from '../types';
-import { useLanguage } from '../contexts/LanguageContext';
->>>>>>> 5bb1a74f66f0bccd13dbbaaa1c8f827dbc6747b5
+import { HistoryService } from '../services/historyService';
 
 interface SyntaxLabPageProps {
   comparisonResult: ComparisonResult | null;
@@ -23,11 +14,7 @@
 type SessionPhase = 'summary' | 'practice' | 'flashcards' | 'challenge' | 'scorecard';
 
 const SyntaxLabPage: React.FC<SyntaxLabPageProps> = ({ comparisonResult, onBack, onStartNewSession }) => {
-<<<<<<< HEAD
-  const { } = useLanguage();
-=======
   const { t } = useLanguage();
->>>>>>> 5bb1a74f66f0bccd13dbbaaa1c8f827dbc6747b5
   const [phase, setPhase] = useState<SessionPhase>('summary');
   const [practiceMode, setPracticeMode] = useState<PracticeMode>('blank');
   const [currentSession, setCurrentSession] = useState<SyntaxLabSession | null>(null);
@@ -35,39 +22,15 @@
   const [wordsFixed, setWordsFixed] = useState<string[]>([]);
   const [currentWordIndex, setCurrentWordIndex] = useState(0);
   const [userInput, setUserInput] = useState('');
-<<<<<<< HEAD
-=======
   const [showFlashcard, setShowFlashcard] = useState(false);
->>>>>>> 5bb1a74f66f0bccd13dbbaaa1c8f827dbc6747b5
   const [flashcardSide, setFlashcardSide] = useState<'front' | 'back'>('front');
   const [challengeTimeLeft, setChallengeTimeLeft] = useState(30);
   const [challengeActive, setChallengeActive] = useState(false);
   const [stats, setStats] = useState<SyntaxLabStats | null>(null);
   const [weakWords, setWeakWords] = useState<WeakWord[]>([]);
-<<<<<<< HEAD
-  
-  // Fill-in-the-blank state
-  const [fillInBlankResult, setFillInBlankResult] = useState<FillInBlankResult | null>(null);
-  const [filledWords, setFilledWords] = useState<{ [key: number]: string }>({});
-  const [originalVerseText, setOriginalVerseText] = useState<string>('');
-  
-  // Challenge state  
-  const [challengeWordsToType, setChallengeWordsToType] = useState<string[]>([]);
-  const [challengeVerseDisplay, setChallengeVerseDisplay] = useState<string>('');
-  const [currentChallengeWordIndex, setCurrentChallengeWordIndex] = useState(0);
-  const [grammarFeedback, setGrammarFeedback] = useState<GrammarValidation | null>(null);
-  
-  // Scramble & Place state
-  const [draggedWord, setDraggedWord] = useState<string | null>(null);
-  const [droppedWords, setDroppedWords] = useState<{ [key: number]: string }>({});
-  const [dragOverIndex, setDragOverIndex] = useState<number | null>(null);
-  
-  // Type-along state for real-time validation
-  const [typeAlongWords, setTypeAlongWords] = useState<string[]>([]);
-  const [userWords, setUserWords] = useState<string[]>([]);
-  const [currentTypingWordIndex, setCurrentTypingWordIndex] = useState(0);
-=======
->>>>>>> 5bb1a74f66f0bccd13dbbaaa1c8f827dbc6747b5
+  const [memorizationHistory, setMemorizationHistory] = useState<MemorizationHistory[]>([]);
+  const [isLoadingHistory, setIsLoadingHistory] = useState(false);
+  const [showHistoryLog, setShowHistoryLog] = useState(false);
 
   // Load stats and weak words from localStorage
   useEffect(() => {
@@ -77,6 +40,7 @@
     if (savedStats) {
       setStats(JSON.parse(savedStats));
     }
+    
     if (savedWeakWords) {
       setWeakWords(JSON.parse(savedWeakWords));
     }
@@ -85,37 +49,20 @@
   // Initialize session when comparison result is available
   useEffect(() => {
     if (comparisonResult && !currentSession) {
-<<<<<<< HEAD
-      // Extract original verse text
-      const cleanOriginalText = OriginalVerseService.getCleanOriginalVerse(comparisonResult);
-      setOriginalVerseText(cleanOriginalText);
-      
-=======
->>>>>>> 5bb1a74f66f0bccd13dbbaaa1c8f827dbc6747b5
       const wrongWords = [
         ...comparisonResult.userComparison.filter(w => w.status === 'incorrect' || w.status === 'extra'),
         ...comparisonResult.originalComparison.filter(w => w.status === 'missing')
       ];
 
-<<<<<<< HEAD
-      setCurrentSession({
+      const session: SyntaxLabSession = {
         id: `session-${Date.now()}`,
         startTime: new Date(),
         verseId: `verse-${Date.now()}`,
         verse: {
           id: `verse-${Date.now()}`,
-          text: cleanOriginalText, // Use clean original text
-          reference: 'Romans 8:1',
-=======
-      const session: SyntaxLabSession = {
-        id: `session-${Date.now()}`,
-        verseId: `verse-${Date.now()}`,
-        verse: {
-          id: `verse-${Date.now()}`,
-          text: comparisonResult.userComparison.map(w => w.originalWord || w.userWord).join(' '),
-          reference: 'Current Verse',
->>>>>>> 5bb1a74f66f0bccd13dbbaaa1c8f827dbc6747b5
-          testament: 'NT'
+          text: "For God so loved the world that he gave his one and only Son, that whoever believes in him shall not perish but have eternal life.",
+          reference: "John 3:16",
+          testament: "NT" as const
         },
         originalComparison: comparisonResult,
         wrongWords,
@@ -123,22 +70,76 @@
         currentRound: 1,
         maxRounds: 3,
         wordsFixed: [],
-<<<<<<< HEAD
-        improvementScore: 0,
-        finalAccuracy: 0
-      });
-    }
-  }, [comparisonResult, currentSession]);
-
-=======
-        startTime: new Date(),
-        finalAccuracy: comparisonResult.accuracy,
+        finalAccuracy: 0,
         improvementScore: 0
       };
 
       setCurrentSession(session);
     }
   }, [comparisonResult, currentSession]);
+
+  // Load memorization history
+  const loadHistory = async () => {
+    setIsLoadingHistory(true);
+    try {
+      const history = await HistoryService.getMemorizationHistory();
+      setMemorizationHistory(history);
+      setShowHistoryLog(true);
+    } catch (error) {
+      console.error('Failed to load history:', error);
+    } finally {
+      setIsLoadingHistory(false);
+    }
+  };
+
+  // Create a practice session from history entry
+  const startPracticeFromHistory = (historyEntry: MemorizationHistory) => {
+    // Create a mock comparison result based on the history entry's accuracy
+    const mockComparisonResult: ComparisonResult = {
+      accuracy: historyEntry.bestAccuracy,
+      totalWords: 20, // Approximate
+      correctWords: Math.round((historyEntry.bestAccuracy / 100) * 20),
+      incorrectWords: Math.round(((100 - historyEntry.bestAccuracy) / 100) * 20),
+      missingWords: 0,
+      extraWords: 0,
+      userComparison: [],
+      originalComparison: [],
+      detailedFeedback: `Practice session for ${historyEntry.verse.reference}`
+    };
+
+    // Generate some practice words based on accuracy
+    const practiceWords: WordComparison[] = [];
+    const wordsToGenerate = Math.max(1, Math.round(((100 - historyEntry.bestAccuracy) / 100) * 10));
+    
+    for (let i = 0; i < wordsToGenerate; i++) {
+      practiceWords.push({
+        userWord: `word${i}`,
+        originalWord: `target${i}`,
+        status: 'incorrect' as const,
+        position: i,
+        suggestion: `target${i}`
+      });
+    }
+
+    const newSession: SyntaxLabSession = {
+      id: `session-${Date.now()}`,
+      startTime: new Date(),
+      verseId: historyEntry.verse.id,
+      verse: historyEntry.verse,
+      originalComparison: mockComparisonResult,
+      wrongWords: practiceWords,
+      practiceMode: 'blank',
+      currentRound: 1,
+      maxRounds: 3,
+      wordsFixed: [],
+      improvementScore: 0,
+      finalAccuracy: 0
+    };
+
+    setCurrentSession(newSession);
+    setPhase('summary');
+    setShowHistoryLog(false);
+  };
 
   // Challenge timer
   useEffect(() => {
@@ -148,7 +149,6 @@
         setChallengeTimeLeft(prev => {
           if (prev <= 1) {
             setChallengeActive(false);
-            setPhase('scorecard');
             return 0;
           }
           return prev - 1;
@@ -158,134 +158,12 @@
     return () => clearInterval(interval);
   }, [challengeActive, challengeTimeLeft]);
 
-  const startPractice = (mode: PracticeMode) => {
-    setPracticeMode(mode);
-    setPhase('practice');
-    setCurrentRound(1);
-    setWordsFixed([]);
-    setCurrentWordIndex(0);
-    setUserInput('');
-  };
-
->>>>>>> 5bb1a74f66f0bccd13dbbaaa1c8f827dbc6747b5
   const checkWord = (input: string, targetWord: string): boolean => {
     return input.toLowerCase().trim() === targetWord.toLowerCase().trim();
   };
 
-<<<<<<< HEAD
-  // Real-time type-along validation
-  const handleTypeAlongInput = (inputText: string) => {
-    setUserInput(inputText);
-    
-    // Split user input into words
-    const inputWords = inputText.trim().split(/\s+/).filter(word => word.length > 0);
-    setUserWords(inputWords);
-    
-    // Update current typing word index
-    const lastWordIndex = Math.max(0, inputWords.length - 1);
-    setCurrentTypingWordIndex(lastWordIndex);
-    
-    // Check if user has completed typing
-    if (inputWords.length >= typeAlongWords.length) {
-      // Check final accuracy
-      const correctWords = inputWords.filter((word, index) => 
-        index < typeAlongWords.length && 
-        word.toLowerCase().replace(/[.,!?;:"']/g, '') === 
-        typeAlongWords[index].toLowerCase().replace(/[.,!?;:"']/g, '')
-      );
-      
-      if (correctWords.length === typeAlongWords.length) {
-        // All correct - move to next round or complete
-        setTimeout(() => {
-          const newWordsFixed = [...wordsFixed];
-          currentSession?.wrongWords.forEach(wrongWord => {
-            if (!newWordsFixed.includes(wrongWord.originalWord)) {
-              newWordsFixed.push(wrongWord.originalWord);
-            }
-          });
-          setWordsFixed(newWordsFixed);
-          
-          if (currentRound < (currentSession?.maxRounds || 3)) {
-            setCurrentRound(currentRound + 1);
-            setUserInput('');
-            setUserWords([]);
-            setCurrentTypingWordIndex(0);
-          } else {
-            setPhase('flashcards');
-          }
-        }, 1000);
-      }
-    }
-  };
-
-  // Get word validation status for type-along
-  const getWordStatus = (wordIndex: number, userWord: string, targetWord: string): 'correct' | 'incorrect' | 'partial' | 'pending' => {
-    if (wordIndex >= userWords.length) return 'pending';
-    
-    const cleanUser = userWord.toLowerCase().replace(/[.,!?;:"']/g, '');
-    const cleanTarget = targetWord.toLowerCase().replace(/[.,!?;:"']/g, '');
-    
-    if (wordIndex < userWords.length - 1) {
-      // Completed word
-      return cleanUser === cleanTarget ? 'correct' : 'incorrect';
-    } else {
-      // Currently typing word
-      if (cleanUser === cleanTarget) return 'correct';
-      if (cleanTarget.startsWith(cleanUser) && cleanUser.length > 0) return 'partial';
-      return cleanUser.length > 0 ? 'incorrect' : 'pending';
-    }
-  };
-
-  const handleWordSubmit = async () => {
-    if (!currentSession) return;
-
-    // Handle challenge mode differently
-    if (phase === 'challenge' && challengeWordsToType.length > 0) {
-      const currentTargetWord = challengeWordsToType[currentChallengeWordIndex];
-      
-      // Use grammar API for enhanced validation
-      const grammarValidation = GrammarValidationAPI.validateGrammar(
-        userInput, 
-        currentTargetWord, 
-        currentSession.verse.text
-      );
-      
-      setGrammarFeedback(grammarValidation);
-      
-      if (grammarValidation.isCorrect) {
-        const newWordsFixed = [...wordsFixed, currentTargetWord];
-        setWordsFixed(newWordsFixed);
-        
-        // Move to next word in challenge
-        if (currentChallengeWordIndex < challengeWordsToType.length - 1) {
-          setCurrentChallengeWordIndex(currentChallengeWordIndex + 1);
-          setUserInput('');
-          setGrammarFeedback(null);
-        } else {
-          // Challenge complete
-          setChallengeActive(false);
-          setPhase('scorecard');
-          completeSession();
-        }
-      } else {
-        // Show feedback for 2 seconds, then clear input
-        setTimeout(() => {
-          setUserInput('');
-          setGrammarFeedback(null);
-        }, 2000);
-      }
-      return;
-    }
-
-    // Regular practice mode
-    if (practiceMode === 'blank' && fillInBlankResult) {
-      // Find current blank to fill
-      const blankWords = fillInBlankResult.blanks.filter(b => b.isBlank);
-      if (currentWordIndex >= blankWords.length) {
-        // All blanks completed - move to next round or flashcards
-=======
   const handleWordSubmit = () => {
-    if (!currentSession) return;
+    if (!currentSession || !userInput.trim()) return;
 
     const currentWord = currentSession.wrongWords[currentWordIndex];
     const isCorrect = checkWord(userInput, currentWord.originalWord);
@@ -294,151 +172,58 @@
       const newWordsFixed = [...wordsFixed, currentWord.originalWord];
       setWordsFixed(newWordsFixed);
       
-      // Update weak words
-      updateWeakWords(currentWord, true);
-      
-      if (currentWordIndex < currentSession.wrongWords.length - 1) {
-        setCurrentWordIndex(currentWordIndex + 1);
+      // Track weak word improvement
+      const existingWeakWord = weakWords.find(w => w.word === currentWord.originalWord);
+      if (existingWeakWord) {
+        existingWeakWord.timesCorrect += 1;
+        if (existingWeakWord.timesCorrect >= 3) {
+          existingWeakWord.mastered = true;
+        }
+        const updatedWeakWords = weakWords.map(w => 
+          w.word === currentWord.originalWord ? existingWeakWord : w
+        );
+        setWeakWords(updatedWeakWords);
+        localStorage.setItem('syntaxLabWeakWords', JSON.stringify(updatedWeakWords));
+      }
+    } else {
+      // Add to weak words if not already there
+      const existingWeakWord = weakWords.find(w => w.word === currentWord.originalWord);
+      if (!existingWeakWord) {
+        const newWeakWord: WeakWord = {
+          word: currentWord.originalWord,
+          timesWrong: 1,
+          timesCorrect: 0,
+          lastMissed: new Date(),
+          mastered: false
+        };
+        const updatedWeakWords = [...weakWords, newWeakWord];
+        setWeakWords(updatedWeakWords);
+        localStorage.setItem('syntaxLabWeakWords', JSON.stringify(updatedWeakWords));
+      } else {
+        existingWeakWord.timesWrong += 1;
+        existingWeakWord.lastMissed = new Date();
+        existingWeakWord.mastered = false;
+        const updatedWeakWords = weakWords.map(w => 
+          w.word === currentWord.originalWord ? existingWeakWord : w
+        );
+        setWeakWords(updatedWeakWords);
+        localStorage.setItem('syntaxLabWeakWords', JSON.stringify(updatedWeakWords));
+      }
+    }
+
+    if (currentWordIndex < currentSession.wrongWords.length - 1) {
+      setCurrentWordIndex(currentWordIndex + 1);
+      setUserInput('');
+    } else {
+      // End of round
+      if (currentRound < currentSession.maxRounds) {
+        setCurrentRound(currentRound + 1);
+        setCurrentWordIndex(0);
         setUserInput('');
       } else {
-        // Round complete
->>>>>>> 5bb1a74f66f0bccd13dbbaaa1c8f827dbc6747b5
-        if (currentRound < currentSession.maxRounds) {
-          setCurrentRound(currentRound + 1);
-          setCurrentWordIndex(0);
-          setUserInput('');
-<<<<<<< HEAD
-          setFilledWords({});
-        } else {
-          setPhase('flashcards');
-        }
-        return;
+        setPhase('flashcards');
       }
-      
-      const currentBlank = blankWords[currentWordIndex];
-      const isCorrect = FillInBlankService.checkBlankAnswer(userInput, currentBlank.word);
-      
-      if (isCorrect) {
-        // Fill in the blank
-        const newFilledWords = { ...filledWords, [currentBlank.position]: userInput };
-        setFilledWords(newFilledWords);
-        
-        const newWordsFixed = [...wordsFixed, currentBlank.word];
-        setWordsFixed(newWordsFixed);
-        
-        // Find matching wrong word and update
-        const matchingWrongWord = currentSession.wrongWords.find(w => 
-          w.originalWord.toLowerCase().replace(/[.,!?;:"']/g, '') === 
-          currentBlank.word.toLowerCase().replace(/[.,!?;:"']/g, '')
-        );
-        if (matchingWrongWord) {
-          updateWeakWords(matchingWrongWord, true);
-        }
-        
-        // Move to next blank
-        if (currentWordIndex < blankWords.length - 1) {
-          setCurrentWordIndex(currentWordIndex + 1);
-          setUserInput('');
-        } else {
-          // All blanks in this round completed
-          if (currentRound < currentSession.maxRounds) {
-            setCurrentRound(currentRound + 1);
-            setCurrentWordIndex(0);
-            setUserInput('');
-            setFilledWords({});
-          } else {
-            setPhase('flashcards');
-          }
-        }
-      } else {
-        // Wrong answer - provide feedback but don't advance
-        handleEnhancedValidation(userInput, currentBlank.word);
-        const matchingWrongWord = currentSession.wrongWords.find(w => 
-          w.originalWord.toLowerCase().replace(/[.,!?;:"']/g, '') === 
-          currentBlank.word.toLowerCase().replace(/[.,!?;:"']/g, '')
-        );
-        if (matchingWrongWord) {
-          updateWeakWords(matchingWrongWord, false);
-        }
-      }
-    } else {
-      // Type-along mode or fallback
-      const currentWord = currentSession.wrongWords[currentWordIndex];
-      const isCorrect = checkWord(userInput, currentWord.originalWord);
-      
-      if (isCorrect) {
-        const newWordsFixed = [...wordsFixed, currentWord.originalWord];
-        setWordsFixed(newWordsFixed);
-        updateWeakWords(currentWord, true);
-        
-        if (currentWordIndex < currentSession.wrongWords.length - 1) {
-          setCurrentWordIndex(currentWordIndex + 1);
-          setUserInput('');
-        } else {
-          if (currentRound < currentSession.maxRounds) {
-            setCurrentRound(currentRound + 1);
-            setCurrentWordIndex(0);
-            setUserInput('');
-          } else {
-            setPhase('flashcards');
-          }
-        }
-      } else {
-        updateWeakWords(currentWord, false);
-      }
-    }
-  };
-
-  const handleEnhancedValidation = async (userInput: string, targetWord: string) => {
-    const grammarValidation = GrammarValidationAPI.validateGrammar(userInput, targetWord, currentSession?.verse.text || '');
-    const contextualHints = GrammarValidationAPI.getContextualHints([targetWord], currentSession?.verse.text || '');
-    
-    // Show feedback (you could display this in UI)
-    console.log('Grammar feedback:', grammarValidation);
-    console.log('Contextual hints:', contextualHints);
-  };
-
-=======
-        } else {
-          setPhase('flashcards');
-        }
-      }
-    } else {
-      // Update weak words for incorrect attempt
-      updateWeakWords(currentWord, false);
-    }
-  };
-
->>>>>>> 5bb1a74f66f0bccd13dbbaaa1c8f827dbc6747b5
-  const updateWeakWords = (wordComparison: WordComparison, wasCorrect: boolean) => {
-    const existingWordIndex = weakWords.findIndex(w => 
-      w.word === wordComparison.userWord && w.originalWord === wordComparison.originalWord
-    );
-
-    if (existingWordIndex >= 0) {
-      const updatedWeakWords = [...weakWords];
-      if (wasCorrect) {
-        updatedWeakWords[existingWordIndex].mastered = true;
-      } else {
-        updatedWeakWords[existingWordIndex].timesWrong++;
-        updatedWeakWords[existingWordIndex].lastMissed = new Date();
-      }
-      setWeakWords(updatedWeakWords);
-      localStorage.setItem('syntaxLabWeakWords', JSON.stringify(updatedWeakWords));
-    } else if (!wasCorrect) {
-      const newWeakWord: WeakWord = {
-        id: `weak-${Date.now()}`,
-        word: wordComparison.userWord,
-        originalWord: wordComparison.originalWord,
-        verse: currentSession?.verse.text || '',
-        reference: currentSession?.verse.reference || '',
-        timesWrong: 1,
-        lastMissed: new Date(),
-        mastered: false
-      };
-      const updatedWeakWords = [...weakWords, newWeakWord];
-      setWeakWords(updatedWeakWords);
-      localStorage.setItem('syntaxLabWeakWords', JSON.stringify(updatedWeakWords));
+      return;
     }
   };
 
@@ -451,67 +236,19 @@
     return '_'.repeat(word.length);
   };
 
-<<<<<<< HEAD
   const startPractice = (mode: PracticeMode) => {
     setPracticeMode(mode);
     setPhase('practice');
     setCurrentWordIndex(0);
     setUserInput('');
-    
-    if (mode === 'blank' && currentSession && originalVerseText) {
-      // For blank mode, calculate fill-in-blanks using original verse
-      const wordsToFix = currentSession.wrongWords.map(w => w.originalWord);
-      const fillInBlankData = FillInBlankService.calculateFillInBlanks(originalVerseText, wordsToFix);
-      setFillInBlankResult(fillInBlankData);
-      setFilledWords({});
-    } else if (mode === 'type-along' && currentSession && originalVerseText) {
-      // For type-along mode, prepare word array for real-time validation
-      const words = originalVerseText.split(' ');
-      setTypeAlongWords(words);
-      setUserWords([]);
-      setCurrentTypingWordIndex(0);
-    }
   };
 
   const startChallenge = () => {
-    if (!currentSession) return;
-    
-    // Prepare challenge data
-    const validWrongWords = currentSession.wrongWords.filter(word => 
-      word && word.originalWord && word.originalWord.trim().length > 0
-    );
-    
-    const wordsToType = validWrongWords.map(w => w.originalWord);
-    setChallengeWordsToType(wordsToType);
-    
-    // Create verse display with half the text covered
-    const verseWords = currentSession.verse.text.split(' ');
-    const halfPoint = Math.floor(verseWords.length / 2);
-    const displayWords = verseWords.map((word, index) => {
-      if (index >= halfPoint) {
-        // Second half - cover all words that need to be typed
-        const isWordToType = wordsToType.some(targetWord => 
-          word.toLowerCase().replace(/[.,!?;:"']/g, '') === targetWord.toLowerCase()
-        );
-        return isWordToType ? '_______' : word;
-      }
-      return word; // First half - show as is
-    });
-    
-    setChallengeVerseDisplay(displayWords.join(' '));
-    setCurrentChallengeWordIndex(0);
-=======
-  const startChallenge = () => {
->>>>>>> 5bb1a74f66f0bccd13dbbaaa1c8f827dbc6747b5
     setPhase('challenge');
     setChallengeTimeLeft(30);
     setChallengeActive(true);
     setCurrentWordIndex(0);
     setUserInput('');
-<<<<<<< HEAD
-    setGrammarFeedback(null);
-=======
->>>>>>> 5bb1a74f66f0bccd13dbbaaa1c8f827dbc6747b5
   };
 
   const completeSession = () => {
@@ -520,16 +257,18 @@
     const finalSession = {
       ...currentSession,
       endTime: new Date(),
-      wordsFixed,
-      improvementScore: Math.round((wordsFixed.length / currentSession.wrongWords.length) * 100)
+      finalAccuracy: (wordsFixed.length / currentSession.wrongWords.length) * 100,
+      improvementScore: Math.min(100, (wordsFixed.length / currentSession.wrongWords.length) * 100 + 10)
     };
 
     // Update stats
     const newStats: SyntaxLabStats = {
       totalSessions: (stats?.totalSessions || 0) + 1,
       wordsFixed: (stats?.wordsFixed || 0) + wordsFixed.length,
-      averageImprovement: finalSession.improvementScore,
-      weakWords: weakWords.filter(w => !w.mastered),
+      averageAccuracy: stats ? 
+        ((stats.averageAccuracy * stats.totalSessions) + finalSession.finalAccuracy) / (stats.totalSessions + 1) :
+        finalSession.finalAccuracy,
+      totalTimeSpent: (stats?.totalTimeSpent || 0) + ((finalSession.endTime!.getTime() - finalSession.startTime.getTime()) / 1000 / 60),
       accuracyTrend: [...(stats?.accuracyTrend || []), finalSession.improvementScore].slice(-10),
       mostMissedTypes: ['connecting words', 'theological terms'],
       streakDays: (stats?.streakDays || 0) + 1
@@ -540,57 +279,165 @@
     setPhase('scorecard');
   };
 
-<<<<<<< HEAD
-  // Drag and Drop handlers for Scramble & Place
-  const handleDragStart = (e: React.DragEvent, word: string) => {
-    setDraggedWord(word);
-    e.dataTransfer.effectAllowed = 'move';
-  };
-
-  const handleDragOver = (e: React.DragEvent, index: number) => {
-    e.preventDefault();
-    setDragOverIndex(index);
-  };
-
-  const handleDragLeave = () => {
-    setDragOverIndex(null);
-  };
-
-  const handleDrop = (e: React.DragEvent, index: number) => {
-    e.preventDefault();
-    if (draggedWord) {
-      setDroppedWords(prev => ({ ...prev, [index]: draggedWord }));
-      setDraggedWord(null);
-      setDragOverIndex(null);
-    }
-  };
-
-  const handleRemoveDroppedWord = (index: number) => {
-    setDroppedWords(prev => {
-      const updated = { ...prev };
-      delete updated[index];
-      return updated;
-    });
-  };
-
-=======
->>>>>>> 5bb1a74f66f0bccd13dbbaaa1c8f827dbc6747b5
   if (!comparisonResult && !currentSession) {
     return (
-      <div className="min-h-screen bg-gradient-to-br from-purple-50 via-blue-50 to-indigo-100 flex items-center justify-center p-4">
-        <div className="bg-white rounded-2xl p-8 shadow-xl border border-purple-200 text-center max-w-md">
-          <Brain className="w-16 h-16 text-purple-600 mx-auto mb-4" />
-          <h2 className="text-2xl font-bold text-gray-800 mb-4">📖 Syntax Lab</h2>
-          <p className="text-gray-600 mb-6">
-            Complete a memorization test first to practice your wrong words in the Syntax Lab.
-          </p>
-          <button
-            onClick={onStartNewSession}
-            className="button-primary flex items-center space-x-2 mx-auto"
-          >
-            <BookOpen className="w-4 h-4" />
-            <span>Start Memorizing</span>
-          </button>
+      <div className="min-h-screen bg-gradient-to-br from-purple-50 via-blue-50 to-indigo-100 p-4">
+        <div className="max-w-6xl mx-auto">
+          {/* Header */}
+          <div className="flex items-center justify-between mb-8">
+            <button
+              onClick={onBack}
+              className="flex items-center space-x-2 text-purple-600 hover:text-purple-700 transition-colors"
+            >
+              <ArrowLeft className="w-4 h-4" />
+              <span>Back</span>
+            </button>
+            <h1 className="text-3xl font-bold text-gray-800">📖 Syntax Lab</h1>
+            <div className="w-16"></div>
+          </div>
+
+          {!showHistoryLog ? (
+            /* Welcome Screen */
+            <div className="flex items-center justify-center min-h-[60vh]">
+              <div className="bg-white rounded-3xl p-12 shadow-2xl border border-purple-200 text-center max-w-2xl">
+                <div className="relative mb-8">
+                  <div className="absolute inset-0 bg-gradient-to-r from-purple-400 via-pink-400 to-indigo-400 rounded-full blur-2xl opacity-20"></div>
+                  <Brain className="w-24 h-24 text-purple-600 mx-auto relative z-10" />
+                </div>
+                
+                <h2 className="text-4xl font-bold text-gray-800 mb-4">Welcome to Syntax Lab</h2>
+                <p className="text-xl text-gray-600 mb-8 leading-relaxed">
+                  Perfect your memorization with targeted practice sessions. Train your weak spots and achieve mastery.
+                </p>
+
+                <div className="space-y-4">
+                  <button
+                    onClick={onStartNewSession}
+                    className="group relative flex items-center justify-center space-x-3 bg-gradient-to-r from-purple-500 via-violet-500 to-indigo-500 text-white px-10 py-5 rounded-2xl hover:from-purple-600 hover:via-violet-600 hover:to-indigo-600 transition-all duration-300 transform hover:scale-105 hover:shadow-2xl shadow-lg font-semibold text-lg border-2 border-white/20 backdrop-blur-sm w-full max-w-md mx-auto"
+                  >
+                    <div className="absolute inset-0 bg-gradient-to-r from-purple-400 via-violet-400 to-indigo-400 rounded-2xl blur opacity-30 group-hover:opacity-50 transition-opacity duration-300"></div>
+                    <BookOpen className="w-6 h-6 relative z-10 group-hover:rotate-12 transition-transform duration-300" />
+                    <span className="relative z-10">🚀 Start New Memorization</span>
+                  </button>
+
+                  <div className="relative">
+                    <div className="absolute inset-0 flex items-center">
+                      <div className="w-full border-t border-gray-200"></div>
+                    </div>
+                    <div className="relative flex justify-center text-sm">
+                      <span className="px-4 bg-white text-gray-500">or</span>
+                    </div>
+                  </div>
+
+                  <button
+                    onClick={loadHistory}
+                    disabled={isLoadingHistory}
+                    className="group relative flex items-center justify-center space-x-3 bg-gradient-to-r from-emerald-500 via-teal-500 to-cyan-500 text-white px-10 py-5 rounded-2xl hover:from-emerald-600 hover:via-teal-600 hover:to-cyan-600 transition-all duration-300 transform hover:scale-105 hover:shadow-2xl shadow-lg font-semibold text-lg border-2 border-white/20 backdrop-blur-sm w-full max-w-md mx-auto disabled:opacity-50 disabled:cursor-not-allowed disabled:transform-none"
+                  >
+                    <div className="absolute inset-0 bg-gradient-to-r from-emerald-400 via-teal-400 to-cyan-400 rounded-2xl blur opacity-30 group-hover:opacity-50 transition-opacity duration-300"></div>
+                    {isLoadingHistory ? (
+                      <div className="animate-spin rounded-full h-6 w-6 border-b-2 border-white relative z-10"></div>
+                    ) : (
+                      <History className="w-6 h-6 relative z-10 group-hover:rotate-12 transition-transform duration-300" />
+                    )}
+                    <span className="relative z-10">📚 Practice From History</span>
+                  </button>
+                </div>
+              </div>
+            </div>
+          ) : (
+            /* History Log Display */
+            <div className="space-y-6">
+              <div className="bg-white rounded-2xl p-8 shadow-xl border border-purple-200">
+                <div className="flex items-center justify-between mb-6">
+                  <div className="flex items-center space-x-3">
+                    <div className="relative">
+                      <div className="absolute inset-0 bg-gradient-to-r from-emerald-400 to-cyan-400 rounded-lg blur opacity-30"></div>
+                      <History className="w-8 h-8 text-emerald-600 relative z-10" />
+                    </div>
+                    <h2 className="text-2xl font-bold text-gray-800">📚 Your Memorization History</h2>
+                  </div>
+                  <button
+                    onClick={() => setShowHistoryLog(false)}
+                    className="text-gray-500 hover:text-gray-700 transition-colors"
+                  >
+                    <X className="w-6 h-6" />
+                  </button>
+                </div>
+
+                {memorizationHistory.length === 0 ? (
+                  <div className="text-center py-12">
+                    <Calendar className="w-16 h-16 text-gray-300 mx-auto mb-4" />
+                    <h3 className="text-xl font-semibold text-gray-600 mb-2">No History Yet</h3>
+                    <p className="text-gray-500 mb-6">Start memorizing verses to build your practice history!</p>
+                    <button
+                      onClick={onStartNewSession}
+                      className="button-primary flex items-center space-x-2 mx-auto"
+                    >
+                      <BookOpen className="w-4 h-4" />
+                      <span>Start Memorizing</span>
+                    </button>
+                  </div>
+                ) : (
+                  <div className="grid grid-cols-1 md:grid-cols-2 lg:grid-cols-3 gap-6">
+                    {memorizationHistory.slice(0, 12).map((entry) => (
+                      <div
+                        key={entry.id}
+                        className="group relative bg-gradient-to-br from-white to-gray-50 rounded-2xl p-6 border border-gray-200 hover:border-purple-300 hover:shadow-xl transition-all duration-300 cursor-pointer transform hover:scale-105"
+                        onClick={() => startPracticeFromHistory(entry)}
+                      >
+                        <div className="absolute inset-0 bg-gradient-to-br from-purple-400/5 to-cyan-400/5 rounded-2xl opacity-0 group-hover:opacity-100 transition-opacity duration-300"></div>
+                        
+                        <div className="relative z-10">
+                          <div className="flex items-center justify-between mb-4">
+                            <div className={`px-3 py-1 rounded-full text-xs font-semibold ${
+                              entry.status === 'mastered' ? 'bg-green-100 text-green-700' :
+                              entry.status === 'reviewing' ? 'bg-yellow-100 text-yellow-700' :
+                              'bg-red-100 text-red-700'
+                            }`}>
+                              {entry.status === 'mastered' ? '🏆 Mastered' :
+                               entry.status === 'reviewing' ? '📖 Reviewing' :
+                               '📚 Learning'}
+                            </div>
+                            <BarChart3 className="w-4 h-4 text-gray-400 group-hover:text-purple-500 transition-colors" />
+                          </div>
+
+                          <h3 className="font-bold text-gray-800 mb-2 text-lg">
+                            {entry.verse.reference}
+                          </h3>
+                          
+                          <p className="text-gray-600 text-sm mb-4 line-clamp-2">
+                            {entry.verse.text.substring(0, 100)}...
+                          </p>
+
+                          <div className="grid grid-cols-2 gap-4 mb-4">
+                            <div className="text-center">
+                              <div className="text-2xl font-bold text-emerald-600">
+                                {Math.round(entry.bestAccuracy)}%
+                              </div>
+                              <div className="text-xs text-gray-500">Best Score</div>
+                            </div>
+                            <div className="text-center">
+                              <div className="text-2xl font-bold text-blue-600">
+                                {entry.attempts}
+                              </div>
+                              <div className="text-xs text-gray-500">Attempts</div>
+                            </div>
+                          </div>
+
+                          <div className="text-xs text-gray-500 text-center">
+                            Last practiced: {entry.lastPracticed.toLocaleDateString()}
+                          </div>
+
+                          <div className="absolute inset-0 bg-gradient-to-r from-purple-500/10 to-cyan-500/10 rounded-2xl opacity-0 group-hover:opacity-100 transition-opacity duration-300 pointer-events-none"></div>
+                        </div>
+                      </div>
+                    ))}
+                  </div>
+                )}
+              </div>
+            </div>
+          )}
         </div>
       </div>
     );
@@ -602,7 +449,6 @@
         {/* Header */}
         <div className="flex items-center justify-between mb-6">
           <button
-<<<<<<< HEAD
             onClick={() => {
               if (phase === 'practice' || phase === 'flashcards' || phase === 'challenge') {
                 setPhase('summary'); // Go back to training menu instead of memorization
@@ -610,22 +456,12 @@
                 onBack(); // Only go back to memorization from summary
               }
             }}
-            className="flex items-center space-x-2 text-purple-600 hover:text-purple-800 transition-colors"
+            className="flex items-center space-x-2 text-purple-600 hover:text-purple-700 transition-colors"
           >
             <ArrowLeft className="w-4 h-4" />
-            <span>{phase === 'summary' ? 'Back to Memorization' : 'Back to Training Menu'}</span>
-=======
-            onClick={onBack}
-            className="flex items-center space-x-2 text-purple-600 hover:text-purple-800 transition-colors"
-          >
-            <ArrowLeft className="w-4 h-4" />
-            <span>Back to Memorization</span>
->>>>>>> 5bb1a74f66f0bccd13dbbaaa1c8f827dbc6747b5
+            <span>Back</span>
           </button>
-          <div className="text-center">
-            <h1 className="text-2xl font-bold text-gray-800">📖 Syntax Lab</h1>
-            <p className="text-gray-600">Master your challenging words</p>
-          </div>
+          <h1 className="text-2xl font-bold text-gray-800">Syntax Lab</h1>
           <div className="w-32"></div>
         </div>
 
@@ -637,31 +473,19 @@
             <div className="grid grid-cols-1 md:grid-cols-3 gap-6 mb-8">
               <div className="text-center p-4 bg-green-50 rounded-xl border border-green-200">
                 <CheckCircle className="w-8 h-8 text-green-600 mx-auto mb-2" />
-<<<<<<< HEAD
                 <div className="text-2xl font-bold text-green-600">{comparisonResult?.correctWords || 0}</div>
-=======
-                <div className="text-2xl font-bold text-green-600">{comparisonResult.correctWords}</div>
->>>>>>> 5bb1a74f66f0bccd13dbbaaa1c8f827dbc6747b5
                 <div className="text-sm text-green-700">Correct Words</div>
               </div>
               
               <div className="text-center p-4 bg-red-50 rounded-xl border border-red-200">
                 <X className="w-8 h-8 text-red-600 mx-auto mb-2" />
-<<<<<<< HEAD
                 <div className="text-2xl font-bold text-red-600">{comparisonResult?.incorrectWords || 0}</div>
-=======
-                <div className="text-2xl font-bold text-red-600">{comparisonResult.incorrectWords}</div>
->>>>>>> 5bb1a74f66f0bccd13dbbaaa1c8f827dbc6747b5
                 <div className="text-sm text-red-700">Wrong Words</div>
               </div>
               
               <div className="text-center p-4 bg-yellow-50 rounded-xl border border-yellow-200">
                 <Target className="w-8 h-8 text-yellow-600 mx-auto mb-2" />
-<<<<<<< HEAD
                 <div className="text-2xl font-bold text-yellow-600">{comparisonResult?.extraWords || 0}</div>
-=======
-                <div className="text-2xl font-bold text-yellow-600">{comparisonResult.extraWords}</div>
->>>>>>> 5bb1a74f66f0bccd13dbbaaa1c8f827dbc6747b5
                 <div className="text-sm text-yellow-700">Extra Words</div>
               </div>
             </div>
@@ -688,27 +512,13 @@
                   <Target className="w-6 h-6 relative z-10 group-hover:rotate-12 transition-transform duration-300" />
                   <span className="relative z-10 group-hover:text-white transition-colors duration-300">🎯 Fill in the Blank Mode</span>
                 </button>
-<<<<<<< HEAD
-                
-                <button
-                  onClick={() => startPractice('type-along')}
-                  className="flex items-center space-x-2 bg-green-600 text-white px-6 py-3 rounded-xl hover:bg-green-700 transition-colors"
-                >
-                  <BookOpen className="w-4 h-4" />
-=======
                 <button
                   onClick={() => startPractice('type-along')}
                   className="group relative flex items-center justify-center space-x-3 bg-gradient-to-r from-purple-500 via-violet-500 to-indigo-500 text-white px-8 py-4 rounded-2xl hover:from-purple-600 hover:via-violet-600 hover:to-indigo-600 transition-all duration-300 transform hover:scale-105 hover:shadow-2xl shadow-lg font-semibold text-lg border-2 border-white/20 backdrop-blur-sm"
                 >
-<<<<<<< HEAD
                   <div className="absolute inset-0 bg-gradient-to-r from-purple-400 via-violet-400 to-indigo-400 rounded-2xl blur opacity-30 group-hover:opacity-50 transition-opacity duration-300"></div>
                   <Brain className="w-6 h-6 relative z-10 group-hover:pulse transition-transform duration-300" />
                   <span className="relative z-10 group-hover:text-white transition-colors duration-300">🧠 Type-Along Mode</span>
-=======
-                  <Brain className="w-4 h-4" />
->>>>>>> 5bb1a74f66f0bccd13dbbaaa1c8f827dbc6747b5
-                  <span>Type-Along Mode</span>
->>>>>>> 6c2dbba0
                 </button>
               </div>
             </div>
@@ -718,22 +528,6 @@
         {/* Phase: Practice */}
         {phase === 'practice' && currentSession && (
           <div className="bg-white rounded-2xl p-8 shadow-xl border border-purple-200 animate-fade-in">
-<<<<<<< HEAD
-            <div className="text-center mb-6">
-              <h2 className="text-xl font-bold text-gray-800 mb-2">
-                {practiceMode === 'blank' ? 'Fill in the Blanks' : 'Type Along'}
-              </h2>
-              <div className="text-sm text-gray-600">
-                Round {currentRound}/{currentSession.maxRounds} • Word {currentWordIndex + 1}/{
-                  practiceMode === 'blank' && fillInBlankResult 
-                    ? fillInBlankResult.blanks.filter(b => b.isBlank).length
-                    : currentSession.wrongWords.length
-                }
-              </div>
-            </div>
-
-            {/* Progress Bar */}
-=======
             <div className="flex items-center justify-between mb-6">
               <h2 className="text-xl font-bold text-gray-800">
                 {practiceMode === 'blank' ? 'Fill in the Blank Mode' : 'Type-Along Mode'}
@@ -743,70 +537,15 @@
               </div>
             </div>
 
->>>>>>> 5bb1a74f66f0bccd13dbbaaa1c8f827dbc6747b5
             <div className="mb-6">
               <div className="w-full bg-gray-200 rounded-full h-2 mb-4">
                 <div 
                   className="bg-purple-600 h-2 rounded-full transition-all duration-300"
-<<<<<<< HEAD
-                  style={{ 
-                    width: `${
-                      practiceMode === 'blank' && fillInBlankResult 
-                        ? ((currentWordIndex + 1) / fillInBlankResult.blanks.filter(b => b.isBlank).length) * 100
-                        : ((currentWordIndex + 1) / currentSession.wrongWords.length) * 100
-                    }%` 
-                  }}
-=======
                   style={{ width: `${((currentWordIndex + 1) / currentSession.wrongWords.length) * 100}%` }}
->>>>>>> 5bb1a74f66f0bccd13dbbaaa1c8f827dbc6747b5
                 ></div>
               </div>
             </div>
 
-<<<<<<< HEAD
-            {practiceMode === 'blank' && fillInBlankResult && (
-              <div className="space-y-6">
-                {/* Fill-in-the-blank display */}
-                <div className="fill-blank-container">
-                  {fillInBlankResult.blanks.map((blankWord, index) => (
-                    <span key={index}>
-                      {blankWord.isBlank ? (
-                        <span className={`${
-                          filledWords[blankWord.position] 
-                            ? 'fill-blank-filled' 
-                            : 'fill-blank-underscore'
-                        }`}>
-                          {filledWords[blankWord.position] || blankWord.underscores}
-                        </span>
-                      ) : (
-                        <span className="fill-blank-normal">{blankWord.word}</span>
-                      )}
-                      {index < fillInBlankResult.blanks.length - 1 && ' '}
-                    </span>
-                  ))}
-                </div>
-
-                {/* Current word indicator */}
-                {(() => {
-                  const blankWords = fillInBlankResult.blanks.filter(b => b.isBlank);
-                  const currentBlank = blankWords[currentWordIndex];
-                  
-                  return currentBlank ? (
-                    <div className="bg-blue-50 rounded-xl p-4 border border-blue-200">
-                      <div className="text-center">
-                        <p className="text-sm text-blue-600 mb-2">
-                          Word {currentWordIndex + 1} of {blankWords.length} • Round {currentRound}
-                        </p>
-                        <p className="text-lg font-semibold text-blue-800">
-                          Fill in: <span className="font-mono bg-yellow-100 px-2 py-1 rounded">
-                            {currentBlank.underscores}
-                          </span>
-                        </p>
-                      </div>
-                    </div>
-                  ) : null;
-                })()}
-=======
             {practiceMode === 'blank' && (
               <div className="space-y-6">
                 <div className="bg-gray-50 rounded-xl p-6 text-center">
@@ -824,7 +563,6 @@
                     })}
                   </p>
                 </div>
->>>>>>> 5bb1a74f66f0bccd13dbbaaa1c8f827dbc6747b5
 
                 <div className="text-center space-y-4">
                   <input
@@ -846,484 +584,94 @@
               </div>
             )}
 
-<<<<<<< HEAD
-            {practiceMode === 'type-along' && typeAlongWords.length > 0 && (
+            {practiceMode === 'type-along' && (
               <div className="space-y-6">
-                {/* Real-time word validation display */}
-                <div className="bg-gradient-to-r from-blue-50 to-purple-50 rounded-xl p-6 border-2 border-blue-200">
-                  <h3 className="text-lg font-semibold text-center text-blue-800 mb-4">
-                    ✨ Type Along - Real-time Validation
-                  </h3>
-                  <div className="flex flex-wrap gap-1 justify-center items-center leading-relaxed text-lg">
-                    {typeAlongWords.map((targetWord, index) => {
-                      const userWord = userWords[index] || '';
-                      const status = getWordStatus(index, userWord, targetWord);
-                      
-                      return (
-                        <span
-                          key={index}
-                          className={`px-2 py-1 rounded transition-all duration-200 ${
-                            status === 'correct' 
-                              ? 'bg-green-200 text-green-800 font-semibold' 
-                              : status === 'incorrect'
-                              ? 'bg-red-200 text-red-800 font-semibold'
-                              : status === 'partial'
-                              ? 'bg-yellow-200 text-yellow-800 font-semibold'
-                              : index === currentTypingWordIndex && userInput.trim().length > 0
-                              ? 'bg-blue-200 text-blue-800 border-2 border-blue-400'
-                              : 'bg-gray-100 text-gray-700'
-                          }`}
-                        >
-                          {status === 'pending' ? targetWord : userWord || targetWord}
-                        </span>
-                      );
+                <div className="bg-gray-50 rounded-xl p-6 text-center">
+                  <p className="text-lg leading-relaxed">
+                    {currentSession.verse.text.split(' ').map((word, index) => {
+                      const currentWord = currentSession.wrongWords[currentWordIndex];
+                      if (word.toLowerCase() === currentWord.originalWord.toLowerCase()) {
+                        return (
+                          <span key={index} className="bg-yellow-200 px-2 py-1 rounded mx-1">
+                            {renderWordWithMask(word, currentRound)}
+                          </span>
+                        );
+                      }
+                      return <span key={index} className="mx-1">{word}</span>;
                     })}
-                  </div>
-                  
-                  {/* Progress indicator */}
-                  <div className="mt-4">
-                    <div className="w-full bg-gray-200 rounded-full h-2">
-                      <div 
-                        className="bg-gradient-to-r from-green-400 to-green-600 h-2 rounded-full transition-all duration-300"
-                        style={{ 
-                          width: `${(userWords.filter((word, index) => 
-                            getWordStatus(index, word, typeAlongWords[index]) === 'correct'
-                          ).length / typeAlongWords.length) * 100}%` 
-                        }}
-                      ></div>
-                    </div>
-                    <p className="text-center text-sm text-gray-600 mt-2">
-                      {userWords.filter((word, index) => 
-                        getWordStatus(index, word, typeAlongWords[index]) === 'correct'
-                      ).length} / {typeAlongWords.length} words correct
-                    </p>
-                  </div>
+                  </p>
                 </div>
 
-                {/* Enhanced typing area */}
-                <div className="bg-white rounded-xl p-6 border-2 border-purple-200 shadow-lg">
-                  <div className="mb-4 text-center">
-                    <h4 className="text-lg font-semibold text-purple-800 mb-2">
-                      Type the verse below:
-                    </h4>
-                    <p className="text-sm text-purple-600">
-                      Watch the words above change color as you type! 
-                      <span className="inline-block mx-2 px-2 py-1 bg-green-200 text-green-800 rounded text-xs">Green = Correct</span>
-                      <span className="inline-block mx-2 px-2 py-1 bg-yellow-200 text-yellow-800 rounded text-xs">Yellow = Partial</span>
-                      <span className="inline-block mx-2 px-2 py-1 bg-red-200 text-red-800 rounded text-xs">Red = Wrong</span>
-                    </p>
-                  </div>
-                  
-                  <textarea
+                <div className="text-center space-y-4">
+                  <input
+                    type="text"
                     value={userInput}
-                    onChange={(e) => handleTypeAlongInput(e.target.value)}
-                    placeholder="Start typing the verse here... You'll see real-time feedback above!"
-                    className="w-full p-4 border-2 border-purple-300 rounded-lg focus:ring-2 focus:ring-purple-500 focus:border-purple-500 resize-none text-lg leading-relaxed"
-                    rows={4}
+                    onChange={(e) => setUserInput(e.target.value)}
+                    onKeyPress={(e) => e.key === 'Enter' && handleWordSubmit()}
+                    placeholder="Type the word..."
+                    className="w-full max-w-md p-3 border border-gray-300 rounded-lg focus:ring-2 focus:ring-purple-500 focus:border-transparent text-center text-lg"
                     autoFocus
                   />
-                  
-                  {/* Current word hint */}
-                  {currentTypingWordIndex < typeAlongWords.length && (
-                    <div className="mt-4 p-3 bg-blue-50 rounded-lg border border-blue-200">
-                      <p className="text-center text-blue-700">
-                        <span className="font-semibold">Next word to type:</span> 
-                        <span className="ml-2 px-2 py-1 bg-blue-200 rounded font-mono">
-                          {typeAlongWords[currentTypingWordIndex]}
-                        </span>
-                      </p>
-                    </div>
-                  )}
-                </div>
-
-                {/* Accuracy feedback */}
-                {userWords.length > 0 && (
-                  <div className="grid grid-cols-3 gap-4">
-                    <div className="bg-green-50 rounded-lg p-4 text-center border border-green-200">
-                      <div className="text-2xl font-bold text-green-600">
-                        {userWords.filter((word, index) => 
-                          getWordStatus(index, word, typeAlongWords[index]) === 'correct'
-                        ).length}
-                      </div>
-                      <div className="text-sm text-green-700">Correct</div>
-                    </div>
-                    
-                    <div className="bg-yellow-50 rounded-lg p-4 text-center border border-yellow-200">
-                      <div className="text-2xl font-bold text-yellow-600">
-                        {userWords.filter((word, index) => 
-                          getWordStatus(index, word, typeAlongWords[index]) === 'partial'
-                        ).length}
-                      </div>
-                      <div className="text-sm text-yellow-700">Partial</div>
-                    </div>
-                    
-                    <div className="bg-red-50 rounded-lg p-4 text-center border border-red-200">
-                      <div className="text-2xl font-bold text-red-600">
-                        {userWords.filter((word, index) => 
-                          getWordStatus(index, word, typeAlongWords[index]) === 'incorrect'
-                        ).length}
-                      </div>
-                      <div className="text-sm text-red-700">Incorrect</div>
-                    </div>
-                  </div>
-                )}
-=======
-            {practiceMode === 'type-along' && (
-              <div className="space-y-6">
-                <div className="bg-gray-50 rounded-xl p-6">
-                  <p className="text-lg leading-relaxed text-center mb-4">
-                    {currentSession.verse.text}
-                  </p>
-                  <textarea
-                    value={userInput}
-                    onChange={(e) => setUserInput(e.target.value)}
-                    placeholder="Type the entire verse..."
-                    className="w-full p-4 border border-gray-300 rounded-lg focus:ring-2 focus:ring-purple-500 focus:border-transparent resize-none"
-                    rows={3}
-                    autoFocus
-                  />
-                </div>
-                <div className="text-center">
                   <button
                     onClick={handleWordSubmit}
                     className="button-primary"
                   >
-                    Check Progress
+                    Check Word
                   </button>
                 </div>
->>>>>>> 5bb1a74f66f0bccd13dbbaaa1c8f827dbc6747b5
               </div>
             )}
           </div>
         )}
 
         {/* Phase: Flashcards */}
-        {phase === 'flashcards' && currentSession && (
+        {phase === 'flashcards' && (
           <div className="bg-white rounded-2xl p-8 shadow-xl border border-purple-200 animate-fade-in">
-            <h2 className="text-xl font-bold text-gray-800 mb-6 text-center">Quick Review Cards</h2>
+            <h2 className="text-xl font-bold text-gray-800 mb-6 text-center">🃏 Flashcard Review</h2>
             
-<<<<<<< HEAD
-            {(() => {
-              // Filter out invalid/empty words
-              const validWords = currentSession.wrongWords.filter(word => 
-                word && word.originalWord && word.originalWord.trim().length > 0
-              );
+            <div className="text-center space-y-6">
+              <p className="text-gray-600">Review the words you practiced with flashcards</p>
               
-              if (validWords.length === 0) {
-                return (
-                  <div className="text-center py-8">
-                    <div className="text-gray-600 mb-4">No words to review!</div>
-                    <button
-                      onClick={() => setPhase('challenge')}
-                      className="px-6 py-3 bg-green-600 text-white rounded-lg hover:bg-green-700"
-                    >
-                      Skip to Challenge
-                    </button>
-                  </div>
-                );
-              }
-              
-              // Ensure currentWordIndex is within bounds
-              const safeIndex = Math.min(currentWordIndex, validWords.length - 1);
-              const currentWord = validWords[safeIndex];
-              
-              return (
-                <div className="max-w-md mx-auto">
-                  <div className="mb-4 text-center">
-                    <span className="text-sm text-gray-600">
-                      Card {safeIndex + 1} of {validWords.length}
-                    </span>
-                  </div>
-                  
-                  <div 
-                    className="bg-gradient-to-br from-blue-50 to-purple-50 rounded-xl p-8 border-2 border-blue-200 cursor-pointer hover:shadow-lg transition-all min-h-48 flex items-center justify-center"
-                    onClick={() => setFlashcardSide(flashcardSide === 'front' ? 'back' : 'front')}
-                  >
-                    {flashcardSide === 'front' ? (
-                      <div className="text-center">
-                        <p className="text-2xl font-mono mb-4">
-                          {renderWordWithMask(currentWord.originalWord, 2)}
-                        </p>
-                        <p className="text-sm text-gray-600">Click to reveal</p>
-                      </div>
-                    ) : (
-                      <div className="text-center">
-                        <p className="text-2xl font-bold text-purple-600 mb-2">
-                          {currentWord.originalWord}
-                        </p>
-                        <p className="text-sm text-gray-600">
-                          {currentWord.suggestion || `Definition: A key word from ${currentSession.verse.reference}`}
-                        </p>
-                      </div>
-                    )}
-                  </div>
-              
-                  <div className="flex justify-between mt-6">
-                    <button
-                      onClick={() => {
-                        setCurrentWordIndex(Math.max(0, safeIndex - 1));
-                        setFlashcardSide('front');
-                      }}
-                      disabled={safeIndex === 0}
-                      className="px-4 py-2 text-gray-600 border border-gray-300 rounded-lg hover:bg-gray-50 disabled:opacity-50 disabled:cursor-not-allowed"
-                    >
-                      Previous
-                    </button>
-                    
-                    {safeIndex < validWords.length - 1 ? (
-                      <button
-                        onClick={() => {
-                          setCurrentWordIndex(safeIndex + 1);
-                          setFlashcardSide('front');
-                        }}
-                        className="px-4 py-2 bg-purple-600 text-white rounded-lg hover:bg-purple-700"
-                      >
-                        Next
-                      </button>
-                    ) : (
-                      <button
-                        onClick={startChallenge}
-                        className="px-4 py-2 bg-green-600 text-white rounded-lg hover:bg-green-700"
-                      >
-                        Start Challenge
-                      </button>
-                    )}
-                  </div>
-                </div>
-              );
-            })()}
-=======
-            <div className="max-w-md mx-auto">
-              <div 
-                className="bg-gradient-to-br from-blue-50 to-purple-50 rounded-xl p-8 border-2 border-blue-200 cursor-pointer hover:shadow-lg transition-all min-h-48 flex items-center justify-center"
-                onClick={() => setFlashcardSide(flashcardSide === 'front' ? 'back' : 'front')}
+              <button
+                onClick={startChallenge}
+                className="button-primary flex items-center space-x-2 mx-auto"
               >
-                {flashcardSide === 'front' ? (
-                  <div className="text-center">
-                    <p className="text-2xl font-mono mb-4">
-                      {renderWordWithMask(currentSession.wrongWords[currentWordIndex]?.originalWord || '', 2)}
-                    </p>
-                    <p className="text-sm text-gray-600">Click to reveal</p>
-                  </div>
-                ) : (
-                  <div className="text-center">
-                    <p className="text-2xl font-bold text-purple-600 mb-2">
-                      {currentSession.wrongWords[currentWordIndex]?.originalWord}
-                    </p>
-                    <p className="text-sm text-gray-600">
-                      {currentSession.wrongWords[currentWordIndex]?.suggestion}
-                    </p>
-                  </div>
-                )}
-              </div>
-              
-              <div className="flex justify-between mt-6">
-                <button
-                  onClick={() => setCurrentWordIndex(Math.max(0, currentWordIndex - 1))}
-                  disabled={currentWordIndex === 0}
-                  className="px-4 py-2 text-gray-600 border border-gray-300 rounded-lg hover:bg-gray-50 disabled:opacity-50"
-                >
-                  Previous
-                </button>
-                
-                {currentWordIndex < currentSession.wrongWords.length - 1 ? (
-                  <button
-                    onClick={() => setCurrentWordIndex(currentWordIndex + 1)}
-                    className="px-4 py-2 bg-purple-600 text-white rounded-lg hover:bg-purple-700"
-                  >
-                    Next
-                  </button>
-                ) : (
-                  <button
-                    onClick={startChallenge}
-                    className="px-4 py-2 bg-green-600 text-white rounded-lg hover:bg-green-700"
-                  >
-                    Start Challenge
-                  </button>
-                )}
-              </div>
-            </div>
->>>>>>> 5bb1a74f66f0bccd13dbbaaa1c8f827dbc6747b5
+                <Zap className="w-4 h-4" />
+                <span>Start Challenge</span>
+              </button>
+            </div>
           </div>
         )}
 
         {/* Phase: Challenge */}
-        {phase === 'challenge' && currentSession && (
+        {phase === 'challenge' && (
           <div className="bg-white rounded-2xl p-8 shadow-xl border border-purple-200 animate-fade-in">
             <div className="text-center mb-6">
-<<<<<<< HEAD
-              <h2 className="text-xl font-bold text-gray-800 mb-2">⚡ Enhanced Timed Challenge</h2>
-              <div className="text-3xl font-bold text-red-600 mb-2">{challengeTimeLeft}s</div>
-              <p className="text-gray-600">Type the missing words from the second half!</p>
-            </div>
-
-            <div className="space-y-6">
-              {/* Verse Display with Half Text */}
-              <div className="bg-gray-50 rounded-xl p-6 border-2 border-gray-200">
-                <h3 className="text-sm font-semibold text-gray-600 mb-3 text-center">Verse Text:</h3>
-                <p className="text-lg leading-relaxed text-center">
-                  {challengeVerseDisplay.split(' ').map((word, index) => (
-                    <span 
-                      key={index}
-                      className={word === '_______' ? 'bg-yellow-200 px-2 py-1 rounded mx-1 font-mono text-purple-600' : 'mx-1'}
-                    >
-                      {word}
-                    </span>
-                  ))}
-                </p>
-              </div>
-
-              {/* Current Word to Type */}
-              {challengeWordsToType.length > 0 && currentChallengeWordIndex < challengeWordsToType.length && (
-                <div className="bg-blue-50 rounded-xl p-4 border border-blue-200">
-                  <div className="text-center">
-                    <p className="text-sm text-blue-600 mb-2">Word {currentChallengeWordIndex + 1} of {challengeWordsToType.length}</p>
-                    <p className="text-lg font-semibold text-blue-800">
-                      Type: <span className="font-mono bg-yellow-100 px-2 py-1 rounded">
-                        {renderWordWithMask(challengeWordsToType[currentChallengeWordIndex], 3)}
-                      </span>
-                    </p>
-                  </div>
-                </div>
-              )}
+              <h2 className="text-xl font-bold text-gray-800 mb-2">⚡ Speed Challenge</h2>
+              <div className="text-2xl font-bold text-red-600">
+                {challengeTimeLeft}s
+              </div>
+            </div>
+
+            <div className="text-center space-y-6">
+              <p className="text-gray-600">Type the words as fast as you can!</p>
               
-              {/* Input Field */}
-=======
-              <h2 className="text-xl font-bold text-gray-800 mb-2">⚡ Timed Challenge</h2>
-              <div className="text-3xl font-bold text-red-600 mb-2">{challengeTimeLeft}s</div>
-              <p className="text-gray-600">Fix as many words as you can!</p>
-            </div>
-
-            <div className="space-y-4">
-              <div className="bg-gray-50 rounded-xl p-4">
-                <p className="text-lg text-center">
-                  Word {currentWordIndex + 1}: <span className="font-bold text-purple-600">
-                    {renderWordWithMask(currentSession.wrongWords[currentWordIndex]?.originalWord || '', 3)}
-                  </span>
-                </p>
-              </div>
-              
->>>>>>> 5bb1a74f66f0bccd13dbbaaa1c8f827dbc6747b5
-              <div className="text-center">
-                <input
-                  type="text"
-                  value={userInput}
-                  onChange={(e) => setUserInput(e.target.value)}
-                  onKeyPress={(e) => e.key === 'Enter' && handleWordSubmit()}
-<<<<<<< HEAD
-                  placeholder="Type the missing word..."
-=======
-                  placeholder="Quick! Type the word..."
->>>>>>> 5bb1a74f66f0bccd13dbbaaa1c8f827dbc6747b5
-                  className="w-full max-w-md p-3 border border-gray-300 rounded-lg focus:ring-2 focus:ring-red-500 focus:border-transparent text-center text-lg"
-                  autoFocus
-                  disabled={!challengeActive}
-                />
-              </div>
-<<<<<<< HEAD
-
-              {/* Grammar Feedback */}
-              {grammarFeedback && (
-                <div className={`rounded-xl p-4 border-2 ${
-                  grammarFeedback.isCorrect 
-                    ? 'bg-green-50 border-green-200' 
-                    : 'bg-red-50 border-red-200'
-                } animate-fade-in`}>
-                  <div className="text-center">
-                    <p className={`text-lg font-semibold mb-2 ${
-                      grammarFeedback.isCorrect ? 'text-green-700' : 'text-red-700'
-                    }`}>
-                      {grammarFeedback.isCorrect ? '✅ Correct!' : '❌ Not quite right'}
-                    </p>
-                    {!grammarFeedback.isCorrect && (
-                      <>
-                        <p className="text-sm text-gray-600 mb-2">{grammarFeedback.contextualHint}</p>
-                        {grammarFeedback.suggestions.length > 0 && (
-                          <p className="text-sm text-blue-600">
-                            Suggestion: <span className="font-mono bg-blue-100 px-2 py-1 rounded">
-                              {grammarFeedback.suggestions[0]}
-                            </span>
-                          </p>
-                        )}
-                      </>
-                    )}
-                  </div>
-                </div>
-              )}
-
-              {/* Scramble & Place Challenge */}
-              <div className="bg-purple-50 rounded-xl p-6 border border-purple-200">
-                <h3 className="text-lg font-semibold text-purple-800 mb-4 text-center">
-                  🎲 Scramble & Place Challenge
-                </h3>
-                
-                {/* Scrambled Words to Drag */}
-                <div className="mb-6">
-                  <p className="text-sm text-purple-600 mb-3 text-center">Drag these words into the correct positions:</p>
-                  <div className="flex flex-wrap gap-2 justify-center">
-                    {SyntaxLabAPI.generateScrambledWords(currentSession.wrongWords.map(w => w.originalWord)).map((word, index) => (
-                      <div
-                        key={index}
-                        draggable
-                        onDragStart={(e) => handleDragStart(e, word)}
-                        className={`draggable-word ${draggedWord === word ? 'dragging' : ''}`}
-                      >
-                        {word}
-                      </div>
-                    ))}
-                  </div>
-                </div>
-
-                {/* Drop Zones in Verse */}
-                <div className="bg-white rounded-lg p-4 border-2 border-dashed border-purple-300">
-                  <p className="text-sm text-purple-600 mb-3 text-center">Drop words here:</p>
-                  <div className="flex flex-wrap gap-1 justify-center items-center">
-                    {currentSession.verse.text.split(' ').map((word, index) => {
-                      const isTargetWord = currentSession.wrongWords.some(w => 
-                        w.originalWord.toLowerCase() === word.toLowerCase().replace(/[.,!?;:"']/g, '')
-                      );
-                      
-                      if (isTargetWord) {
-                        return (
-                          <div
-                            key={index}
-                            onDragOver={(e) => handleDragOver(e, index)}
-                            onDragLeave={handleDragLeave}
-                            onDrop={(e) => handleDrop(e, index)}
-                            className={`drop-zone ${
-                              droppedWords[index] ? 'filled' : 'empty'
-                            } ${dragOverIndex === index ? 'drag-over' : ''}`}
-                            onClick={() => droppedWords[index] && handleRemoveDroppedWord(index)}
-                          >
-                            {droppedWords[index] || '___'}
-                          </div>
-                        );
-                      } else {
-                        return (
-                          <span key={index} className="mx-1 text-gray-700">
-                            {word}
-                          </span>
-                        );
-                      }
-                    })}
-                  </div>
-                </div>
-              </div>
-=======
->>>>>>> 5bb1a74f66f0bccd13dbbaaa1c8f827dbc6747b5
+              <button
+                onClick={completeSession}
+                className="button-primary flex items-center space-x-2 mx-auto"
+              >
+                <Trophy className="w-4 h-4" />
+                <span>Complete Session</span>
+              </button>
             </div>
           </div>
         )}
 
         {/* Phase: Scorecard */}
-        {phase === 'scorecard' && currentSession && stats && (
+        {phase === 'scorecard' && stats && (
           <div className="bg-white rounded-2xl p-8 shadow-xl border border-purple-200 animate-fade-in">
-            <div className="text-center mb-8">
-              <Trophy className="w-16 h-16 text-yellow-500 mx-auto mb-4" />
-              <h2 className="text-2xl font-bold text-gray-800 mb-2">Session Complete! 🎉</h2>
-              <p className="text-gray-600">Here's how you did:</p>
-            </div>
-
+            <h2 className="text-xl font-bold text-gray-800 mb-6 text-center">🏆 Session Complete!</h2>
+            
             <div className="grid grid-cols-1 md:grid-cols-2 gap-6 mb-8">
               <div className="bg-green-50 rounded-xl p-6 text-center border border-green-200">
                 <div className="text-3xl font-bold text-green-600 mb-2">{wordsFixed.length}/{currentSession.wrongWords.length}</div>
@@ -1336,32 +684,6 @@
               </div>
             </div>
 
-<<<<<<< HEAD
-            {/* Encouragement */}
-            <div className="grid grid-cols-1 md:grid-cols-2 gap-6 mb-8">
-              <div className="bg-purple-50 rounded-xl p-6 border border-purple-200">
-                <div className="flex items-center mb-3">
-                  <TrendingUp className="w-5 h-5 text-purple-600 mr-2" />
-                  <h4 className="font-semibold text-purple-800">Progress</h4>
-                </div>
-                <p className="text-purple-700 text-sm">
-                  Most missed type: {stats.mostMissedTypes[0]}
-                </p>
-                <p className="text-purple-700 text-sm">
-                  Accuracy trend: {stats.accuracyTrend.length > 1 ? '↑ Improving' : 'Getting started'}
-                </p>
-              </div>
-              
-              <div className="bg-yellow-50 rounded-xl p-6 border border-yellow-200">
-                <div className="flex items-center mb-3">
-                  <Lightbulb className="w-5 h-5 text-yellow-600 mr-2" />
-                  <h4 className="font-semibold text-yellow-800">Encouragement</h4>
-                </div>
-                <p className="text-yellow-700 text-sm">
-                  You mastered {wordsFixed.length} challenging words today—keep it up! 
-                  {wordsFixed.length >= currentSession.wrongWords.length * 0.8 && " You're becoming a Scripture master!"}
-                </p>
-=======
             <div className="bg-purple-50 rounded-xl p-6 mb-6 border border-purple-200">
               <h3 className="font-semibold text-purple-800 mb-3 flex items-center">
                 <TrendingUp className="w-4 h-4 mr-2" />
@@ -1385,24 +707,12 @@
                     {wordsFixed.length >= currentSession.wrongWords.length * 0.8 && " You're becoming a Scripture master!"}
                   </p>
                 </div>
->>>>>>> 5bb1a74f66f0bccd13dbbaaa1c8f827dbc6747b5
               </div>
             </div>
 
             <div className="text-center space-y-4">
               <button
                 onClick={onStartNewSession}
-<<<<<<< HEAD
-                className="button-primary mr-4"
-              >
-                Practice New Verse
-              </button>
-              <button
-                onClick={onBack}
-                className="button-secondary"
-              >
-                Back to Memorization
-=======
                 className="button-primary flex items-center space-x-2 mx-auto"
               >
                 <BookOpen className="w-4 h-4" />
@@ -1415,7 +725,6 @@
               >
                 <ArrowLeft className="w-4 h-4" />
                 <span>Back to Memorization</span>
->>>>>>> 5bb1a74f66f0bccd13dbbaaa1c8f827dbc6747b5
               </button>
             </div>
           </div>
